"""Module to control access to sphinx-needs data,
which is stored in the Sphinx environment.
"""

from __future__ import annotations

from typing import TYPE_CHECKING, Any, Final, Literal, Mapping, TypedDict

from sphinx.util.logging import getLogger

from sphinx_needs.logging import log_warning

if TYPE_CHECKING:
    from docutils.nodes import Text
    from sphinx.application import Sphinx
    from sphinx.environment import BuildEnvironment
    from typing_extensions import NotRequired, Required

    from sphinx_needs.nodes import Need
    from sphinx_needs.services.manager import ServiceManager


LOGGER = getLogger(__name__)


class NeedsFilterType(TypedDict):
    filter: str
    """Filter string."""
    status: list[str]
    tags: list[str]
    types: list[str]
    amount: int
    export_id: str
    """If set, the filter is exported with this ID in the needs.json file."""
    origin: str
    """Origin of the request (e.g. needlist, needtable, needflow)."""
    location: str
    """Location of the request (e.g. "docname:lineno")"""
    runtime: float
    """Time take to run filter (seconds)."""


class NeedsPartType(TypedDict):
    """Data for a single need part."""

    id: str
    """ID of the part"""
    content: str
    """Content of the part."""
    links: list[str]
    """List of need IDs, which are referenced by this part."""
    links_back: list[str]
    """List of need IDs, which are referencing this part."""


class CoreFieldParameters(TypedDict):
    """Parameters for core fields."""

    description: str
    """Description of the field."""
    schema: dict[str, Any]
    """JSON schema for the field."""
    show_in_layout: NotRequired[bool]
    """Whether to show the field in the rendered layout of the need by default (False if not present)."""
    exclude_json: NotRequired[bool]
    """Whether to exclude the field from the JSON representation (False if not present)."""


NeedsCoreFields: Final[Mapping[str, CoreFieldParameters]] = {
    "target_id": {"description": "ID of the data.", "schema": {"type": "string"}},
    "id": {"description": "ID of the data.", "schema": {"type": "string"}},
    "docname": {
        "description": "Name of the document where the need is defined (None if external).",
        "schema": {"type": ["string", "null"], "default": None},
    },
    "lineno": {
        "description": "Line number where the need is defined (None if external).",
        "schema": {"type": ["integer", "null"], "default": None},
        "exclude_json": True,
    },
    "lineno_content": {
        "description": "Line number on which the need content starts (None if external).",
        "schema": {"type": ["integer", "null"], "default": None},
        "exclude_json": True,
    },
    "full_title": {
        "description": "Title of the need, of unlimited length.",
        "schema": {"type": "string", "default": ""},
    },
    "title": {
        "description": "Title of the need, trimmed to a maximum length.",
        "schema": {"type": "string"},
    },
    "status": {
        "description": "Status of the need.",
        "schema": {"type": ["string", "null"], "default": None},
        "show_in_layout": True,
    },
    "tags": {
        "description": "List of tags.",
        "schema": {"type": "array", "items": {"type": "string"}, "default": []},
        "show_in_layout": True,
    },
    "collapse": {
        "description": "Hide the meta-data information of the need.",
        "schema": {"type": ["boolean", "null"], "default": None},
        "exclude_json": True,
    },
    "hide": {
        "description": "If true, the need is not rendered.",
        "schema": {"type": "boolean", "default": False},
        "exclude_json": True,
    },
    "delete": {
        "description": "If true, the need is deleted entirely.",
        "schema": {"type": ["boolean", "null"], "default": None},
        "show_in_layout": True,
    },
    "layout": {
        "description": "Key of the layout, which is used to render the need.",
        "schema": {"type": ["string", "null"], "default": None},
        "show_in_layout": True,
    },
    "style": {
        "description": "Comma-separated list of CSS classes (all appended by `needs_style_`).",
        "schema": {"type": ["string", "null"], "default": None},
        "show_in_layout": True,
    },
    "arch": {
        "description": "Mapping of uml key to uml content.",
        "schema": {
            "type": "object",
            "additionalProperties": {"type": "string"},
            "default": {},
        },
    },
    "is_external": {
        "description": "If true, no node is created and need is referencing external url.",
        "schema": {"type": "boolean", "default": False},
    },
    "external_url": {
        "description": "URL of the need, if it is an external need.",
        "schema": {"type": ["string", "null"], "default": None},
        "show_in_layout": True,
    },
    "external_css": {
        "description": "CSS class name, added to the external reference.",
        "schema": {"type": "string", "default": ""},
    },
    "type": {
        "description": "Type of the need.",
        "schema": {"type": "string", "default": ""},
    },
    "type_name": {
        "description": "Name of the type.",
        "schema": {"type": "string", "default": ""},
    },
    "type_prefix": {
        "description": "Prefix of the type.",
        "schema": {"type": "string", "default": ""},
        "exclude_json": True,
    },
    "type_color": {
        "description": "Hexadecimal color code of the type.",
        "schema": {"type": "string", "default": ""},
        "exclude_json": True,
    },
    "type_style": {
        "description": "Style of the type.",
        "schema": {"type": "string", "default": ""},
        "exclude_json": True,
    },
    "is_modified": {
        "description": "Whether the need was modified by needextend.",
        "schema": {"type": "boolean", "default": False},
    },
    "modifications": {
        "description": "Number of modifications by needextend.",
        "schema": {"type": "integer", "default": 0},
    },
    "is_need": {
        "description": "Whether the need is a need.",
        "schema": {"type": "boolean", "default": True},
    },
    "is_part": {
        "description": "Whether the need is a part.",
        "schema": {"type": "boolean", "default": False},
    },
    "parts": {
        "description": "Mapping of parts, a.k.a. sub-needs, IDs to data that overrides the need's data",
        "schema": {
            "type": "object",
            "additionalProperties": {"type": "object"},
            "default": {},
        },
    },
    "id_parent": {
        "description": "<parent ID>, or <self ID> if not a part.",
        "exclude_json": True,
        "schema": {"type": "string", "default": ""},
    },
    "id_complete": {
        "description": "<parent ID>.<self ID>, or <self ID> if not a part.",
        "exclude_json": True,
        "schema": {"type": "string", "default": ""},
    },
    "jinja_content": {
        "description": "Whether the content should be pre-processed by jinja.",
        "schema": {"type": ["boolean", "null"], "default": None},
        "show_in_layout": True,
    },
    "template": {
        "description": "Template of the need.",
        "schema": {"type": ["string", "null"], "default": None},
        "show_in_layout": True,
    },
    "pre_template": {
        "description": "Pre-template of the need.",
        "schema": {"type": ["string", "null"], "default": None},
        "show_in_layout": True,
    },
    "post_template": {
        "description": "Post-template of the need.",
        "schema": {"type": ["string", "null"], "default": None},
        "show_in_layout": True,
    },
    "content": {
        "description": "Content of the need.",
        "schema": {"type": "string", "default": ""},
        "exclude_json": True,
    },
    "pre_content": {
        "description": "Pre-content of the need.",
        "schema": {"type": "string", "default": ""},
    },
    "post_content": {
        "description": "Post-content of the need.",
        "schema": {"type": "string", "default": ""},
    },
<<<<<<< HEAD
    "content_id": {
        "description": "ID of the content node.",
        "schema": {"type": ["string", "null"], "default": None},
=======
    "content_node": {
        "description": "Deep copy of the content node.",
        "schema": {},
        "exclude_json": True,
>>>>>>> bb49a01e
    },
    "has_dead_links": {
        "description": "True if any links reference need ids that are not found in the need list.",
        "schema": {"type": "boolean", "default": False},
    },
    "has_forbidden_dead_links": {
        "description": "True if any links reference need ids that are not found in the need list, and the link type does not allow dead links.",
        "schema": {"type": "boolean", "default": False},
    },
    "constraints": {
        "description": "List of constraint names, which are defined for this need.",
        "schema": {"type": "array", "items": {"type": "string"}, "default": []},
    },
    "constraints_results": {
        "description": "Mapping of constraint name, to check name, to result.",
        "schema": {
            "type": "object",
            "additionalProperties": {"type": "object"},
            "default": {},
        },
    },
    "constraints_passed": {
        "description": "True if all constraints passed, False if any failed, None if not yet checked.",
        "schema": {"type": ["boolean", "null"], "default": True},
    },
    "constraints_error": {
        "description": "An error message set if any constraint failed, and `error_message` field is set in config.",
        "schema": {"type": "string", "default": ""},
        "show_in_layout": True,
    },
    "doctype": {
        "description": "Type of the document where the need is defined, e.g. '.rst'.",
        "schema": {"type": "string", "default": ".rst"},
    },
    "sections": {
        "description": "Sections of the need.",
        "schema": {"type": "array", "items": {"type": "string"}, "default": []},
    },
    "section_name": {
        "description": "Simply the first section.",
        "schema": {"type": "string", "default": ""},
    },
    "signature": {
        "description": "Derived from a docutils desc_name node.",
        "schema": {"type": "string", "default": ""},
        "show_in_layout": True,
    },
    "parent_need": {
        "description": "Simply the first parent id.",
        "schema": {"type": "string", "default": ""},
    },
}


class NeedsInfoType(TypedDict, total=False):
    """Data for a single need."""

    # TODO remove duplication target_id/id
    target_id: Required[str]
    """ID of the data."""
    id: Required[str]
    """ID of the data."""

    docname: Required[str | None]
    """Name of the document where the need is defined (None if external)."""
    lineno: Required[int | None]
    """Line number where the need is defined (None if external)."""
    lineno_content: Required[int | None]
    """Line number on which the need content starts (None if external)."""

    # meta information
    full_title: Required[str]
    """Title of the need, of unlimited length."""
    title: Required[str]
    """Title of the need, trimmed to a maximum length."""
    status: Required[None | str]
    tags: Required[list[str]]

    # rendering information
    collapse: Required[None | bool]
    """Hide the meta-data information of the need."""
    hide: Required[bool]
    """If true, the need is not rendered."""
    delete: Required[None | bool]
    """If true, the need is deleted entirely."""
    layout: Required[None | str]
    """Key of the layout, which is used to render the need."""
    style: Required[None | str]
    """Comma-separated list of CSS classes (all appended by `needs_style_`)."""

    # TODO why is it called arch?
    arch: Required[dict[str, str]]
    """Mapping of uml key to uml content."""

    # external reference information
    is_external: Required[bool]
    """If true, no node is created and need is referencing external url."""
    external_url: Required[None | str]
    """URL of the need, if it is an external need."""
    external_css: Required[str]
    """CSS class name, added to the external reference."""

    # type information (based on needs_types config)
    type: Required[str]
    type_name: Required[str]
    type_prefix: Required[str]
    type_color: Required[str]
    """Hexadecimal color code of the type."""
    type_style: Required[str]

    is_modified: Required[bool]
    """Whether the need was modified by needextend."""
    modifications: Required[int]
    """Number of modifications by needextend."""

    # used to distinguish a part from a need
    is_need: Required[bool]
    is_part: Required[bool]
    # Mapping of parts, a.k.a. sub-needs, IDs to data that overrides the need's data
    parts: Required[dict[str, NeedsPartType]]
    # additional information required for compatibility with parts
    id_parent: Required[str]
    """<parent ID>, or <self ID> if not a part."""
    id_complete: Required[str]
    """<parent ID>.<self ID>, or <self ID> if not a part."""

    # content creation information
    jinja_content: Required[None | bool]
    template: Required[None | str]
    pre_template: Required[None | str]
    post_template: Required[None | str]
    content: Required[str]
    pre_content: str
    post_content: str
<<<<<<< HEAD
    content_id: Required[None | str]
    """ID of the content node."""
=======
    content_node: Required[None | Element]
    """Deep copy of the content node."""
>>>>>>> bb49a01e

    # these default to False and are updated in check_links post-process
    has_dead_links: Required[bool]
    """True if any links reference need ids that are not found in the need list."""
    has_forbidden_dead_links: Required[bool]
    """True if any links reference need ids that are not found in the need list,
    and the link type does not allow dead links.
    """

    # constraints information
    constraints: Required[list[str]]
    """List of constraint names, which are defined for this need."""
    # set in process_need_nodes (-> process_constraints) transform
    constraints_results: Required[dict[str, dict[str, bool]]]
    """Mapping of constraint name, to check name, to result."""
    constraints_passed: Required[None | bool]
    """True if all constraints passed, False if any failed, None if not yet checked."""
    constraints_error: str
    """An error message set if any constraint failed, and `error_message` field is set in config."""

    # additional source information
    doctype: Required[str]
    """Type of the document where the need is defined, e.g. '.rst'."""
    # set in analyse_need_locations transform
    sections: Required[list[str]]
    section_name: Required[str]
    """Simply the first section."""
    signature: Required[str | Text]
    """Derived from a docutils desc_name node."""
    parent_need: Required[str]
    """Simply the first parent id."""

    # link information
    # Note, there is more dynamically added link information;
    # for each item in needs_extra_links config
    # (and in prepare_env 'links' and 'parent_needs' are added if not present),
    # you end up with a key named by the "option" field,
    # and then another key named by the "option" field + "_back"
    # these all have value type `list[str]`
    # back links are all set in process_need_nodes (-> create_back_links) transform
    links: list[str]
    """List of need IDs, which are referenced by this need."""
    links_back: list[str]
    """List of need IDs, which are referencing this need."""
    parent_needs: list[str]
    """List of parents of the this need (by id),
    i.e. if this need is nested in another
    """
    parent_needs_back: list[str]
    """List of children of this need (by id),
    i.e. if needs are nested within this one
    """

    # Fields added dynamically by services:
    # options from ``BaseService.options`` get added to ``NEEDS_CONFIG.extra_options``,
    # via `ServiceManager.register`,
    # which in turn means they are added to every need via ``add_need``
    # ``GithubService.options``
    avatar: str
    closed_at: str
    created_at: str
    max_amount: str
    service: str
    specific: str
    ## type: str  # although this is already an internal field
    updated_at: str
    user: str
    # ``OpenNeedsService.options``
    params: str
    prefix: str
    url_postfix: str
    # shared ``GithubService.options`` and ``OpenNeedsService.options``
    max_content_lines: str
    id_prefix: str
    query: str
    url: str

    # Note there are also these dynamic keys:
    # - items in ``needs_extra_options`` + ``needs_duration_option`` + ``needs_completion_option``,
    #   which get added to ``NEEDS_CONFIG.extra_options``,
    #   and in turn means they are added to every need via ``add_need`` (as strings)
    # - keys in ``needs_global_options`` config are added to every need via ``add_need``


class NeedsBaseDataType(TypedDict):
    """A base type for data items collected from directives."""

    docname: str
    """Name of the document where the need is defined."""
    lineno: int
    """Line number where the need is defined."""
    target_id: str
    """ID of the data."""


class NeedsBarType(NeedsBaseDataType):
    """Data for a single (matplotlib) bar diagram."""

    error_id: str
    title: None | str
    content: str
    legend: bool
    x_axis_title: str
    xlabels: list[str]
    xlabels_rotation: str
    y_axis_title: str
    ylabels: list[str]
    ylabels_rotation: str
    separator: str
    stacked: bool
    show_sum: None | bool
    show_top_sum: None | bool
    sum_rotation: None | str
    transpose: bool
    horizontal: bool
    style: str
    colors: list[str]
    text_color: str


class NeedsExtendType(NeedsBaseDataType):
    """Data to modify existing need(s)."""

    filter: None | str
    """Single need ID or filter string to select multiple needs."""
    modifications: dict[str, str]
    """Mapping of field name to new value.
    If the field name starts with a ``+``, the new value is appended to the existing value.
    If the field name starts with a ``-``, the existing value is cleared (new value is ignored).
    """
    strict: bool
    """If ``filter`` conforms to ``needs_id_regex``,
    and is not an existing need ID,
    whether to except the build (otherwise log-info message is written).
    """


class NeedsFilteredBaseType(NeedsBaseDataType):
    """A base type for all filtered data."""

    status: list[str]
    tags: list[str]
    types: list[str]
    filter: None | str
    sort_by: None | str
    filter_code: list[str]
    filter_func: None | str
    export_id: str
    filter_warning: str | None
    """If set, the filter is exported with this ID in the needs.json file."""


class NeedsFilteredDiagramBaseType(NeedsFilteredBaseType):
    """A base type for all filtered diagram data."""

    show_legend: bool
    show_filters: bool
    show_link_names: bool
    link_types: list[str]
    config: str
    config_names: str
    scale: str
    highlight: str
    align: None | str
    debug: bool
    caption: None | str


class NeedsExtractType(NeedsFilteredBaseType):
    """Data to extract needs from a document."""

    layout: str
    style: str
    show_filters: bool
    filter_arg: None | str


class _NeedsFilterType(NeedsFilteredBaseType):
    """Data to present (filtered) needs inside a list, table or diagram

    .. deprecated:: 0.2.0
    """

    show_tags: bool
    show_status: bool
    show_filters: bool
    show_legend: bool
    layout: Literal["list", "table", "diagram"]


class GraphvizStyleType(TypedDict, total=False):
    """Defines a graphviz style"""

    root: dict[str, str]
    """Root attributes"""
    graph: dict[str, str]
    """Graph attributes"""
    node: dict[str, str]
    """Node attributes"""
    edge: dict[str, str]
    """Edge attributes"""


class NeedsFlowType(NeedsFilteredDiagramBaseType):
    """Data for a single (filtered) flow chart."""

    classes: list[str]
    """List of CSS classes."""

    alt: str
    """Alternative text for the diagram in HTML output."""

    root_id: str | None
    """need ID to use as a root node."""

    root_direction: Literal["both", "incoming", "outgoing"]
    """Which link directions to include from the root node (if set)."""

    root_depth: int | None
    """How many levels to include from the root node (if set)."""

    border_color: str | None
    """Color of the outline of the needs, specified using the variant syntax."""

    graphviz_style: GraphvizStyleType
    """Graphviz style configuration."""


class NeedsGanttType(NeedsFilteredDiagramBaseType):
    """Data for a single (filtered) gantt chart."""

    starts_with_links: list[str]
    starts_after_links: list[str]
    ends_with_links: list[str]
    milestone_filter: str
    start_date: None | str
    timeline: Literal[None, "daily", "weekly", "monthly"]
    no_color: bool
    duration_option: str
    completion_option: str


class NeedsListType(NeedsFilteredBaseType):
    """Data for a single (filtered) needs list."""

    show_tags: bool
    show_status: bool
    show_filters: bool


class NeedsPieType(NeedsBaseDataType):
    """Data for a single (matplotlib) pie chart."""

    title: str
    content: str
    legend: bool
    explode: None | list[float]
    style: None | str
    labels: None | list[str]
    colors: None | list[str]
    text_color: None | str
    shadow: bool
    filter_func: None | str
    filter_warning: str | None


class NeedsSequenceType(NeedsFilteredDiagramBaseType):
    """Data for a single (filtered) sequence diagram."""

    start: str


class NeedsTableType(NeedsFilteredBaseType):
    """Data for a single (filtered) needs table."""

    caption: None | str
    classes: list[str]
    columns: list[tuple[str, str]]
    """List of (name, title)"""
    colwidths: list[int]
    style: str
    style_row: str
    style_col: str
    sort: str
    show_filters: bool
    show_parts: bool


class NeedsUmlType(NeedsBaseDataType):
    """Data for a single (filtered) uml diagram."""

    caption: None | str
    content: str
    scale: str
    align: str
    config_names: None | str
    config: str
    debug: bool
    extra: dict[str, str]
    key: None | str
    save: None | str
    is_arch: bool
    # set in process_needuml
    content_calculated: str


class SphinxNeedsData:
    """Centralised access to sphinx-needs data, stored within the Sphinx environment."""

    def __init__(self, env: BuildEnvironment) -> None:
        self.env = env

    def get_or_create_needs(self) -> dict[str, NeedsInfoType]:
        """Get all needs, mapped by ID.

        This is lazily created and cached in the environment.
        """
        try:
            return self.env.needs_all_needs
        except AttributeError:
            self.env.needs_all_needs = {}
        return self.env.needs_all_needs

    @property
    def has_export_filters(self) -> bool:
        """Whether any filters have export IDs."""
        try:
            return self.env.needs_filters_export_id
        except AttributeError:
            return False

    @has_export_filters.setter
    def has_export_filters(self, value: bool) -> None:
        self.env.needs_filters_export_id = value

    def get_or_create_filters(self) -> dict[str, NeedsFilterType]:
        """Get all filters, mapped by ID.

        This is lazily created and cached in the environment.
        """
        try:
            return self.env.needs_all_filters
        except AttributeError:
            self.env.needs_all_filters = {}
        return self.env.needs_all_filters

    def get_or_create_docs(self) -> dict[str, list[str]]:
        """Get mapping of need category to docnames containing the need.

        This is lazily created and cached in the environment.
        """
        try:
            return self.env.needs_all_docs
        except AttributeError:
            self.env.needs_all_docs = {"all": []}
        return self.env.needs_all_docs

    @property
    def needs_is_post_processed(self) -> bool:
        """Whether needs have been post-processed."""
        try:
            return self.env.needs_is_post_processed
        except AttributeError:
            self.env.needs_is_post_processed = False
        return self.env.needs_is_post_processed

    @needs_is_post_processed.setter
    def needs_is_post_processed(self, value: bool) -> None:
        self.env.needs_is_post_processed = value

    def get_or_create_services(self) -> ServiceManager:
        """Get information about services.

        This is lazily created and cached in the environment.
        """
        from sphinx_needs.services.manager import ServiceManager

        try:
            return self.env.app.needs_services
        except AttributeError:
            self.env.app.needs_services = ServiceManager(self.env.app)
        return self.env.app.needs_services

    def get_or_create_extends(self) -> dict[str, NeedsExtendType]:
        """Get all need modifications, mapped by ID.

        This is lazily created and cached in the environment.
        """
        try:
            return self.env.need_all_needextend
        except AttributeError:
            self.env.need_all_needextend = {}
        return self.env.need_all_needextend

    def get_or_create_umls(self) -> dict[str, NeedsUmlType]:
        """Get all need uml diagrams, mapped by ID.

        This is lazily created and cached in the environment.
        """
        try:
            return self.env.needs_all_needumls
        except AttributeError:
            self.env.needs_all_needumls = {}
        return self.env.needs_all_needumls

    @property
    def _needs_all_nodes(self) -> dict[str, Need]:
        try:
            return self.env.needs_all_nodes
        except AttributeError:
            self.env.needs_all_nodes = {}
        return self.env.needs_all_nodes

    def set_need_node(self, need_id: str, node: Need) -> None:
        """Set a need node in the cache."""
        self._needs_all_nodes[need_id] = node.deepcopy()

    def remove_need_node(self, need_id: str) -> None:
        """Remove a need node from the cache, if it exists."""
        if need_id in self._needs_all_nodes:
            del self._needs_all_nodes[need_id]

    def get_need_node(self, need_id: str) -> Need | None:
        """Get a need node from the cache, if it exists."""
        if need_id in self._needs_all_nodes:
            # We must create a copy of the node, as it may be reused several time
            # (multiple needextract for the same need) and the Sphinx ImageTransformator add location specific
            # uri to some nodes, which are not valid for all locations.
            return self._needs_all_nodes[need_id].deepcopy()
        return None


def merge_data(
    _app: Sphinx, env: BuildEnvironment, docnames: list[str], other: BuildEnvironment
) -> None:
    """
    Performs data merge of parallel executed workers.
    Used only for parallel builds.

    Needs to update env manually for all data Sphinx-Needs collect during read phase
    """
    this_data = SphinxNeedsData(env)
    other_data = SphinxNeedsData(other)

    # update filters
    if other_data.has_export_filters:
        this_data.has_export_filters = True
    # merge these just to be safe,
    # although actually all should be added in the write phase
    this_data.get_or_create_filters().update(other_data.get_or_create_filters())

    # Update needs
    needs = this_data.get_or_create_needs()
    other_needs = other_data.get_or_create_needs()
    for other_id, other_need in other_needs.items():
        if other_id in needs:
            # we only want to warn if the need comes from one of the docs parsed in this worker
            _docname = other_need["docname"]
            if _docname in docnames:
                message = (
                    f"A need with ID {other_id} already exists, "
                    f"title: {other_need['title']!r}."
                )
                log_warning(
                    LOGGER,
                    message,
                    "duplicate_id",
                    location=(_docname, other_need["lineno"]) if _docname else None,
                )
        else:
            needs[other_id] = other_need

    # update other data

    def _merge(name: str, is_complex_dict: bool = False) -> None:
        # Update global needs dict
        if not hasattr(env, name):
            setattr(env, name, {})
        objects = getattr(env, name)
        if hasattr(other, name):
            other_objects = getattr(other, name)
            if isinstance(other_objects, dict) and isinstance(objects, dict):
                if not is_complex_dict:
                    objects.update(other_objects)
                else:
                    for other_key, other_value in other_objects.items():
                        # other_value is a list from here on!
                        if other_key in objects:
                            objects[other_key] = list(
                                set(objects[other_key]) | set(other_value)
                            )
                        else:
                            objects[other_key] = other_value
            elif isinstance(other_objects, list) and isinstance(objects, list):
                objects = list(set(objects) | set(other_objects))
            else:
                raise TypeError(
                    f'Objects to "merge" must be dict or list, '
                    f"not {type(other_objects)} and {type(objects)}"
                )

    _merge("needs_all_docs", is_complex_dict=True)
    _merge("needs_all_nodes")
    _merge("need_all_needextend")
    _merge("needs_all_needumls")<|MERGE_RESOLUTION|>--- conflicted
+++ resolved
@@ -237,17 +237,6 @@
         "description": "Post-content of the need.",
         "schema": {"type": "string", "default": ""},
     },
-<<<<<<< HEAD
-    "content_id": {
-        "description": "ID of the content node.",
-        "schema": {"type": ["string", "null"], "default": None},
-=======
-    "content_node": {
-        "description": "Deep copy of the content node.",
-        "schema": {},
-        "exclude_json": True,
->>>>>>> bb49a01e
-    },
     "has_dead_links": {
         "description": "True if any links reference need ids that are not found in the need list.",
         "schema": {"type": "boolean", "default": False},
@@ -381,13 +370,6 @@
     content: Required[str]
     pre_content: str
     post_content: str
-<<<<<<< HEAD
-    content_id: Required[None | str]
-    """ID of the content node."""
-=======
-    content_node: Required[None | Element]
-    """Deep copy of the content node."""
->>>>>>> bb49a01e
 
     # these default to False and are updated in check_links post-process
     has_dead_links: Required[bool]
