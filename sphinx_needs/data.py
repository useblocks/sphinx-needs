"""Module to control access to sphinx-needs data,
which is stored in the Sphinx environment.
"""

from __future__ import annotations

from collections.abc import Mapping
from typing import (
    TYPE_CHECKING,
    Any,
    Final,
    Literal,
    NewType,
    TypedDict,
)

from sphinx.util.logging import getLogger

from sphinx_needs.logging import log_warning
from sphinx_needs.views import NeedsView

if TYPE_CHECKING:
    from docutils.nodes import Text
    from sphinx.application import Sphinx
    from sphinx.environment import BuildEnvironment
    from typing_extensions import NotRequired, Required

    from sphinx_needs.nodes import Need
    from sphinx_needs.services.manager import ServiceManager


LOGGER = getLogger(__name__)

ENV_DATA_VERSION: Final = 2
"""Version of the data stored in the environment.

See https://www.sphinx-doc.org/en/master/extdev/index.html#extension-metadata
"""


class NeedsPartType(TypedDict):
    """Data for a single need part."""

    id: str
    """ID of the part"""
    content: str
    """Content of the part."""
    links: list[str]
    """List of need IDs, which are referenced by this part."""
    links_back: list[str]
    """List of need IDs, which are referencing this part."""

    # note back links for each type are also set dynamically in post_process_needs_data (-> create_back_links)


class CoreFieldParameters(TypedDict):
    """Parameters for core fields."""

    description: str
    """Description of the field."""
    schema: dict[str, Any]
    """JSON schema for the field."""
    allow_extend: NotRequired[bool]
    """Whether field can be modified by needextend (False if not present)."""
    show_in_layout: NotRequired[bool]
    """Whether to show the field in the rendered layout of the need by default (False if not present)."""
    exclude_external: NotRequired[bool]
    """Whether field should be excluded when loading external needs (False if not present)."""
    exclude_import: NotRequired[bool]
    """Whether field should be excluded when importing needs (False if not present)."""
    exclude_json: NotRequired[bool]
    """Whether field should be part of the default exclusions from the JSON representation (False if not present)."""
    allow_df: NotRequired[bool]
    """Whether dynamic functions are allowed for this field (False if not present)."""


NeedsCoreFields: Final[Mapping[str, CoreFieldParameters]] = {
    "id": {"description": "ID of the data.", "schema": {"type": "string"}},
    "docname": {
        "description": "Name of the document where the need is defined (None if external).",
        "schema": {"type": ["string", "null"], "default": None},
        "exclude_external": True,
        "exclude_import": True,
    },
    "lineno": {
        "description": "Line number where the need is defined (None if external).",
        "schema": {"type": ["integer", "null"], "default": None},
        "exclude_external": True,
        "exclude_import": True,
    },
    "lineno_content": {
        "description": "Line number on which the need content starts (None if external).",
        "schema": {"type": ["integer", "null"], "default": None},
        "exclude_json": True,
        "exclude_external": True,
        "exclude_import": True,
    },
    "full_title": {
        "description": "Title of the need, of unlimited length.",
        "schema": {"type": "string", "default": ""},
        "allow_df": True,
    },
    "title": {
        "description": "Title of the need, trimmed to a maximum length.",
        "schema": {"type": "string"},
        "allow_df": True,
    },
    "status": {
        "description": "Status of the need.",
        "schema": {"type": ["string", "null"], "default": None},
        "show_in_layout": True,
<<<<<<< HEAD
        "allow_df": True,
=======
        "allow_extend": True,
>>>>>>> 9117b947
    },
    "tags": {
        "description": "List of tags.",
        "schema": {"type": "array", "items": {"type": "string"}, "default": []},
        "show_in_layout": True,
<<<<<<< HEAD
        "allow_df": True,
=======
        "allow_extend": True,
>>>>>>> 9117b947
    },
    "collapse": {
        "description": "Hide the meta-data information of the need.",
        "schema": {"type": "boolean", "default": False},
        "exclude_json": True,
        "exclude_external": True,
        "allow_extend": True,
    },
    "hide": {
        "description": "If true, the need is not rendered.",
        "schema": {"type": "boolean", "default": False},
        "exclude_json": True,
        "exclude_external": True,
        "allow_extend": True,
    },
    "delete": {
        "description": "If true, the need is deleted entirely.",
        "schema": {"type": "boolean", "default": False},
        "exclude_external": True,
        "exclude_import": True,
    },
    "layout": {
        "description": "Key of the layout, which is used to render the need.",
        "schema": {"type": ["string", "null"], "default": None},
        "show_in_layout": True,
        "exclude_external": True,
    },
    "style": {
        "description": "Comma-separated list of CSS classes (all appended by `needs_style_`).",
        "schema": {"type": ["string", "null"], "default": None},
        "show_in_layout": True,
        "exclude_external": True,
<<<<<<< HEAD
        "allow_df": True,
=======
        "allow_extend": True,
>>>>>>> 9117b947
    },
    "arch": {
        "description": "Mapping of uml key to uml content.",
        "schema": {
            "type": "object",
            "additionalProperties": {"type": "string"},
            "default": {},
        },
    },
    "is_external": {
        "description": "If true, no node is created and need is referencing external url.",
        "schema": {"type": "boolean", "default": False},
        "exclude_external": True,
        "exclude_import": True,
    },
    "external_url": {
        "description": "URL of the need, if it is an external need.",
        "schema": {"type": ["string", "null"], "default": None},
        "show_in_layout": True,
        "exclude_import": True,
    },
    "external_css": {
        "description": "CSS class name, added to the external reference.",
        "schema": {"type": "string", "default": ""},
        "exclude_import": True,
    },
    "type": {
        "description": "Type of the need.",
        "schema": {"type": "string", "default": ""},
        "allow_df": True,
    },
    "type_name": {
        "description": "Name of the type.",
        "schema": {"type": "string", "default": ""},
        "exclude_external": True,
        "exclude_import": True,
        "allow_df": True,
    },
    "type_prefix": {
        "description": "Prefix of the type.",
        "schema": {"type": "string", "default": ""},
        "exclude_json": True,
        "exclude_external": True,
        "exclude_import": True,
        "allow_df": True,
    },
    "type_color": {
        "description": "Hexadecimal color code of the type.",
        "schema": {"type": "string", "default": ""},
        "exclude_json": True,
        "exclude_external": True,
        "exclude_import": True,
        "allow_df": True,
    },
    "type_style": {
        "description": "Style of the type.",
        "schema": {"type": "string", "default": ""},
        "exclude_json": True,
        "exclude_external": True,
        "exclude_import": True,
        "allow_df": True,
    },
    "is_modified": {
        "description": "Whether the need was modified by needextend.",
        "schema": {"type": "boolean", "default": False},
        "exclude_external": True,
        "exclude_import": True,
    },
    "modifications": {
        "description": "Number of modifications by needextend.",
        "schema": {"type": "integer", "default": 0},
        "exclude_external": True,
        "exclude_import": True,
    },
    "is_need": {
        "description": "Whether the need is a need.",
        "schema": {"type": "boolean", "default": True},
        "exclude_external": True,
        "exclude_import": True,
    },
    "is_part": {
        "description": "Whether the need is a part.",
        "schema": {"type": "boolean", "default": False},
        "exclude_external": True,
        "exclude_import": True,
    },
    "parts": {
        "description": "Mapping of parts, a.k.a. sub-needs, IDs to data that overrides the need's data",
        "schema": {
            "type": "object",
            "additionalProperties": {"type": "object"},
            "default": {},
        },
    },
    "id_parent": {
        "description": "<parent ID>, or <self ID> if not a part.",
        "exclude_json": True,
        "schema": {"type": "string", "default": ""},
        "exclude_external": True,
        "exclude_import": True,
    },
    "id_complete": {
        "description": "<parent ID>.<self ID>, or <self ID> if not a part.",
        "exclude_json": True,
        "schema": {"type": "string", "default": ""},
        "exclude_external": True,
        "exclude_import": True,
    },
    "jinja_content": {
        "description": "Whether the content should be pre-processed by jinja.",
        "schema": {"type": "boolean", "default": False},
        "exclude_external": True,
    },
    "template": {
        "description": "Template of the need.",
        "schema": {"type": ["string", "null"], "default": None},
        "exclude_external": True,
    },
    "pre_template": {
        "description": "Pre-template of the need.",
        "schema": {"type": ["string", "null"], "default": None},
        "exclude_external": True,
    },
    "post_template": {
        "description": "Post-template of the need.",
        "schema": {"type": ["string", "null"], "default": None},
        "exclude_external": True,
    },
    "content": {
        "description": "Content of the need.",
        "schema": {"type": "string", "default": ""},
    },
    "pre_content": {
        "description": "Pre-content of the need.",
        "schema": {"type": "string", "default": ""},
        "exclude_external": True,
        "exclude_import": True,
    },
    "post_content": {
        "description": "Post-content of the need.",
        "schema": {"type": "string", "default": ""},
        "exclude_external": True,
        "exclude_import": True,
    },
    "has_dead_links": {
        "description": "True if any links reference need ids that are not found in the need list.",
        "schema": {"type": "boolean", "default": False},
        "exclude_external": True,
        "exclude_import": True,
    },
    "has_forbidden_dead_links": {
        "description": "True if any links reference need ids that are not found in the need list, and the link type does not allow dead links.",
        "schema": {"type": "boolean", "default": False},
        "exclude_external": True,
        "exclude_import": True,
    },
    "constraints": {
        "description": "List of constraint names, which are defined for this need.",
        "schema": {"type": "array", "items": {"type": "string"}, "default": []},
<<<<<<< HEAD
        "allow_df": True,
=======
        "allow_extend": True,
>>>>>>> 9117b947
    },
    "constraints_results": {
        "description": "Mapping of constraint name, to check name, to result.",
        "schema": {
            "type": "object",
            "additionalProperties": {"type": "object"},
            "default": {},
        },
        "exclude_external": True,
        "exclude_import": True,
    },
    "constraints_passed": {
        "description": "True if all constraints passed, False if any failed, None if not yet checked.",
        "schema": {"type": "boolean", "default": True},
        "exclude_external": True,
        "exclude_import": True,
    },
    "constraints_error": {
        "description": "An error message set if any constraint failed, and `error_message` field is set in config.",
        "schema": {"type": "string", "default": ""},
        "exclude_external": True,
        "exclude_import": True,
    },
    "doctype": {
        "description": "Type of the document where the need is defined, e.g. '.rst'.",
        "schema": {"type": "string", "default": ".rst"},
    },
    "sections": {
        "description": "Sections of the need.",
        "schema": {"type": "array", "items": {"type": "string"}, "default": []},
        "exclude_import": True,
    },
    "section_name": {
        "description": "Simply the first section.",
        "schema": {"type": "string", "default": ""},
        "exclude_external": True,
        "exclude_import": True,
    },
    "signature": {
        "description": "Derived from a docutils desc_name node.",
        "schema": {"type": "string", "default": ""},
        "show_in_layout": True,
        "exclude_import": True,
    },
    "parent_need": {
        "description": "Simply the first parent id.",
        "schema": {"type": "string", "default": ""},
        "exclude_external": True,
        "exclude_import": True,
    },
}


class NeedsInfoType(TypedDict, total=False):
    """Data for a single need."""

    id: Required[str]
    """ID of the data."""

    docname: Required[str | None]
    """Name of the document where the need is defined (None if external)."""
    lineno: Required[int | None]
    """Line number where the need is defined (None if external)."""
    lineno_content: Required[int | None]
    """Line number on which the need content starts (None if external)."""

    # meta information
    full_title: Required[str]
    """Title of the need, of unlimited length."""
    title: Required[str]
    """Title of the need, trimmed to a maximum length."""
    status: Required[None | str]
    tags: Required[list[str]]

    # rendering information
    collapse: Required[bool]
    """Hide the meta-data information of the need."""
    hide: Required[bool]
    """If true, the need is not rendered."""
    delete: Required[bool]
    """If true, the need is deleted entirely."""
    layout: Required[None | str]
    """Key of the layout, which is used to render the need."""
    style: Required[None | str]
    """Comma-separated list of CSS classes (all appended by `needs_style_`)."""

    # TODO why is it called arch?
    arch: Required[dict[str, str]]
    """Mapping of uml key to uml content."""

    # external reference information
    is_external: Required[bool]
    """If true, no node is created and need is referencing external url."""
    external_url: Required[None | str]
    """URL of the need, if it is an external need."""
    external_css: Required[str]
    """CSS class name, added to the external reference."""

    # type information (based on needs_types config)
    type: Required[str]
    type_name: Required[str]
    type_prefix: Required[str]
    type_color: Required[str]
    """Hexadecimal color code of the type."""
    type_style: Required[str]

    is_modified: Required[bool]
    """Whether the need was modified by needextend."""
    modifications: Required[int]
    """Number of modifications by needextend."""

    # used to distinguish a part from a need
    is_need: Required[bool]
    is_part: Required[bool]
    # Mapping of parts, a.k.a. sub-needs, IDs to data that overrides the need's data
    parts: Required[dict[str, NeedsPartType]]
    # additional information required for compatibility with parts
    id_parent: Required[str]
    """<parent ID>, or <self ID> if not a part."""
    id_complete: Required[str]
    """<parent ID>.<self ID>, or <self ID> if not a part."""

    # content creation information
    jinja_content: Required[bool]
    template: Required[None | str]
    pre_template: Required[None | str]
    post_template: Required[None | str]
    content: Required[str]
    pre_content: str
    post_content: str

    # these default to False and are updated in check_links post-process
    has_dead_links: Required[bool]
    """True if any links reference need ids that are not found in the need list."""
    has_forbidden_dead_links: Required[bool]
    """True if any links reference need ids that are not found in the need list,
    and the link type does not allow dead links.
    """

    # constraints information
    constraints: Required[list[str]]
    """List of constraint names, which are defined for this need."""
    # set in process_need_nodes (-> process_constraints) transform
    constraints_results: Required[dict[str, dict[str, bool]]]
    """Mapping of constraint name, to check name, to result."""
    constraints_passed: Required[bool]
    """True if all constraints passed, False if any failed, None if not yet checked."""
    constraints_error: str
    """An error message set if any constraint failed, and `error_message` field is set in config."""

    # additional source information
    doctype: Required[str]
    """Type of the document where the need is defined, e.g. '.rst'."""
    # set in analyse_need_locations transform
    sections: Required[list[str]]
    section_name: Required[str]
    """Simply the first section."""
    signature: Required[str | Text]
    """Derived from a docutils desc_name node."""
    parent_need: Required[str]
    """Simply the first parent id."""

    # link information
    # Note, there is more dynamically added link information;
    # for each item in needs_extra_links config
    # (and in prepare_env 'links' and 'parent_needs' are added if not present),
    # you end up with a key named by the "option" field,
    # and then another key named by the "option" field + "_back"
    # these all have value type `list[str]`
    # back links are all set in process_need_nodes (-> create_back_links) transform
    links: list[str]
    """List of need IDs, which are referenced by this need."""
    links_back: list[str]
    """List of need IDs, which are referencing this need."""
    parent_needs: list[str]
    """List of parents of the this need (by id),
    i.e. if this need is nested in another
    """
    parent_needs_back: list[str]
    """List of children of this need (by id),
    i.e. if needs are nested within this one
    """

    # Fields added dynamically by services:
    # options from ``BaseService.options`` get added to ``extra_options``,
    # via `ServiceManager.register`,
    # which in turn means they are added to every need via ``add_need``
    # ``GithubService.options``
    avatar: str
    closed_at: str
    created_at: str
    max_amount: str
    service: str
    specific: str
    ## type: str  # although this is already an internal field
    updated_at: str
    user: str
    # ``OpenNeedsService.options``
    params: str
    prefix: str
    url_postfix: str
    # shared ``GithubService.options`` and ``OpenNeedsService.options``
    max_content_lines: str
    id_prefix: str
    query: str
    url: str

    # Note there are also these dynamic keys:
    # - items in ``needs_extra_options`` + ``needs_duration_option`` + ``needs_completion_option``,
    #   which get added to ``extra_options``,
    #   and in turn means they are added to every need via ``add_need`` (as strings)
    # - keys in ``needs_global_options`` config are added to every need via ``add_need``


class NeedsBaseDataType(TypedDict):
    """A base type for data items collected from directives."""

    docname: str
    """Name of the document where the need is defined."""
    lineno: int
    """Line number where the need is defined."""
    target_id: str
    """ID of the data."""


class NeedsBarType(NeedsBaseDataType):
    """Data for a single (matplotlib) bar diagram."""

    error_id: str
    title: None | str
    content: str
    legend: bool
    x_axis_title: str
    xlabels: list[str]
    xlabels_rotation: str
    y_axis_title: str
    ylabels: list[str]
    ylabels_rotation: str
    separator: str
    stacked: bool
    show_sum: None | bool
    show_top_sum: None | bool
    sum_rotation: None | str
    transpose: bool
    horizontal: bool
    style: str
    colors: list[str]
    text_color: str


class NeedsExtendType(NeedsBaseDataType):
    """Data to modify existing need(s)."""

    filter: None | str
    """Single need ID or filter string to select multiple needs."""
    modifications: dict[str, str]
    """Mapping of field name to new value.
    If the field name starts with a ``+``, the new value is appended to the existing value.
    If the field name starts with a ``-``, the existing value is cleared (new value is ignored).
    """
    strict: bool
    """If ``filter`` conforms to ``needs_id_regex``,
    and is not an existing need ID,
    whether to except the build (otherwise log-info message is written).
    """


class NeedsFilteredBaseType(NeedsBaseDataType):
    """A base type for all filtered data."""

    status: list[str]
    tags: list[str]
    types: list[str]
    filter: None | str
    sort_by: None | str
    filter_code: list[str]
    filter_func: None | str
    filter_warning: str | None
    """If set, the filter is exported with this ID in the needs.json file."""


class NeedsFilteredDiagramBaseType(NeedsFilteredBaseType):
    """A base type for all filtered diagram data."""

    show_legend: bool
    show_filters: bool
    show_link_names: bool
    link_types: list[str]
    config: str
    config_names: str
    scale: str
    highlight: str
    align: None | str
    debug: bool
    caption: None | str


class NeedsExtractType(NeedsFilteredBaseType):
    """Data to extract needs from a document."""

    layout: str
    style: str
    show_filters: bool
    filter_arg: None | str


class GraphvizStyleType(TypedDict, total=False):
    """Defines a graphviz style"""

    root: dict[str, str]
    """Root attributes"""
    graph: dict[str, str]
    """Graph attributes"""
    node: dict[str, str]
    """Node attributes"""
    edge: dict[str, str]
    """Edge attributes"""


class NeedsFlowType(NeedsFilteredDiagramBaseType):
    """Data for a single (filtered) flow chart."""

    classes: list[str]
    """List of CSS classes."""

    alt: str
    """Alternative text for the diagram in HTML output."""

    root_id: str | None
    """need ID to use as a root node."""

    root_direction: Literal["both", "incoming", "outgoing"]
    """Which link directions to include from the root node (if set)."""

    root_depth: int | None
    """How many levels to include from the root node (if set)."""

    border_color: str | None
    """Color of the outline of the needs, specified using the variant syntax."""

    graphviz_style: GraphvizStyleType
    """Graphviz style configuration."""


class NeedsGanttType(NeedsFilteredDiagramBaseType):
    """Data for a single (filtered) gantt chart."""

    starts_with_links: list[str]
    starts_after_links: list[str]
    ends_with_links: list[str]
    milestone_filter: str
    start_date: None | str
    timeline: Literal[None, "daily", "weekly", "monthly"]
    no_color: bool
    duration_option: str
    completion_option: str


class NeedsListType(NeedsFilteredBaseType):
    """Data for a single (filtered) needs list."""

    show_tags: bool
    show_status: bool
    show_filters: bool


class NeedsPieType(NeedsBaseDataType):
    """Data for a single (matplotlib) pie chart."""

    title: str
    content: str
    legend: bool
    explode: None | list[float]
    style: None | str
    labels: None | list[str]
    colors: None | list[str]
    text_color: None | str
    shadow: bool
    filter_func: None | str
    filter_warning: str | None


class NeedsSequenceType(NeedsFilteredDiagramBaseType):
    """Data for a single (filtered) sequence diagram."""

    start: str


class NeedsTableType(NeedsFilteredBaseType):
    """Data for a single (filtered) needs table."""

    caption: None | str
    classes: list[str]
    columns: list[tuple[str, str]]
    """List of (name, title)"""
    colwidths: list[int]
    style: str
    style_row: str
    style_col: str
    sort: str
    show_filters: bool
    show_parts: bool


class NeedsUmlType(NeedsBaseDataType):
    """Data for a single (filtered) uml diagram."""

    caption: None | str
    content: str
    scale: str
    align: str
    config_names: None | str
    config: str
    debug: bool
    extra: dict[str, str]
    key: None | str
    save: None | str
    is_arch: bool
    # set in process_needuml
    content_calculated: str
    process_time: float
    """Time taken to process the diagram."""


NeedsMutable = NewType("NeedsMutable", dict[str, NeedsInfoType])
"""A mutable view of the needs, before resolution
"""


class SphinxNeedsData:
    """Centralised access to sphinx-needs data, stored within the Sphinx environment."""

    def __init__(self, env: BuildEnvironment) -> None:
        self.env = env

    @property
    def _env_needs(self) -> dict[str, NeedsInfoType]:
        try:
            return self.env._needs_all_needs
        except AttributeError:
            self.env._needs_all_needs = {}
        return self.env._needs_all_needs

    def has_need(self, need_id: str) -> bool:
        """Check if a need with the given ID exists."""
        return need_id in self._env_needs

    def add_need(self, need: NeedsInfoType) -> None:
        """Add an unprocessed need to the cache.

        This will overwrite any existing need with the same ID.

        .. important:: this should only be called within the read phase,
            before the needs have been fully collected and resolved.
        """
        if self.needs_is_post_processed:
            raise RuntimeError("Needs have already been post-processed and frozen.")
        self._env_needs[need["id"]] = need

    def remove_need(self, need_id: str) -> None:
        """Remove a single need from the cache, if it exists.

        .. important:: this should only be called within the read phase,
            before the needs have been fully collected and resolved.
        """
        if self.needs_is_post_processed:
            raise RuntimeError("Needs have already been post-processed and frozen.")
        if need_id in self._env_needs:
            del self._env_needs[need_id]
        self.remove_need_node(need_id)

    def remove_doc(self, docname: str) -> None:
        """Remove all data related to a document from the cache.

        .. important:: this should only be called within the read phase,
            before the needs have been fully collected and resolved.
        """
        if self.needs_is_post_processed:
            raise RuntimeError("Needs have already been post-processed and frozen.")
        for need_id in list(self._env_needs):
            if self._env_needs[need_id]["docname"] == docname:
                del self._env_needs[need_id]
                self.remove_need_node(need_id)
        docs = self.get_or_create_docs()
        for key, value in docs.items():
            docs[key] = [doc for doc in value if doc != docname]

    def get_needs_mutable(self) -> NeedsMutable:
        """Get all needs, mapped by ID.

        .. important:: this should only be called within the read phase,
            before the needs have been fully collected and resolved.
        """
        if self.needs_is_post_processed:
            raise RuntimeError("Needs have already been post-processed and frozen.")
        return self._env_needs  # type: ignore[return-value]

    def get_needs_view(self) -> NeedsView:
        """Return a read-only view of all resolved needs.

        .. important:: this should only be called within the write phase,
            after the needs have been fully collected.
            If not already done, this will ensure all needs are resolved
            (e.g. back links have been computed etc),
            and then lock the data to prevent further modification.
        """
        if not self.needs_is_post_processed:
            from sphinx_needs.directives.need import post_process_needs_data

            # TODO the following code may be good to make access stricter, however,
            # it fails on rebuilds, where e.g. `build-finished` events can be called without the phase having been updated
            # from sphinx.util.build_phase import BuildPhase
            # if self.env.app.phase in (BuildPhase.INITIALIZATION, BuildPhase.READING):
            #     raise RuntimeError(
            #         "Trying to retrieve needs view incorrectly in init/read phase."
            #     )

            post_process_needs_data(self.env.app)

        try:
            return self.env._needs_view
        except AttributeError:
            self.env._needs_view = NeedsView._from_needs(self._env_needs)
        return self.env._needs_view

    def get_or_create_docs(self) -> dict[str, list[str]]:
        """Get mapping of need category to docnames containing the need.

        This is lazily created and cached in the environment.
        """
        try:
            return self.env._needs_all_docs
        except AttributeError:
            self.env._needs_all_docs = {"all": []}
        return self.env._needs_all_docs

    @property
    def needs_is_post_processed(self) -> bool:
        """Whether needs have been post-processed."""
        try:
            return self.env._needs_is_post_processed
        except AttributeError:
            self.env._needs_is_post_processed = False
        return self.env._needs_is_post_processed

    @needs_is_post_processed.setter
    def needs_is_post_processed(self, value: bool) -> None:
        self.env._needs_is_post_processed = value

    def get_or_create_services(self) -> ServiceManager:
        """Get information about services.

        This is lazily created and cached in the environment.
        """
        from sphinx_needs.services.manager import ServiceManager

        try:
            return self.env.app._needs_services
        except AttributeError:
            self.env.app._needs_services = ServiceManager(self.env.app)
        return self.env.app._needs_services

    def get_or_create_extends(self) -> dict[str, NeedsExtendType]:
        """Get all need modifications, mapped by ID.

        This is lazily created and cached in the environment.
        """
        try:
            return self.env._need_all_needextend
        except AttributeError:
            self.env._need_all_needextend = {}
        return self.env._need_all_needextend

    def get_or_create_umls(self) -> dict[str, NeedsUmlType]:
        """Get all need uml diagrams, mapped by ID.

        This is lazily created and cached in the environment.
        """
        try:
            return self.env._needs_all_needumls
        except AttributeError:
            self.env._needs_all_needumls = {}
        return self.env._needs_all_needumls

    @property
    def _needs_all_nodes(self) -> dict[str, Need]:
        try:
            return self.env._needs_all_nodes
        except AttributeError:
            self.env._needs_all_nodes = {}
        return self.env._needs_all_nodes

    def set_need_node(self, need_id: str, node: Need) -> None:
        """Set a need node in the cache."""
        self._needs_all_nodes[need_id] = node.deepcopy()

    def remove_need_node(self, need_id: str) -> None:
        """Remove a need node from the cache, if it exists."""
        if need_id in self._needs_all_nodes:
            del self._needs_all_nodes[need_id]

    def get_need_node(self, need_id: str) -> Need | None:
        """Get a copy of a need node from the cache, if it exists."""
        if need_id in self._needs_all_nodes:
            # We must create a copy of the node, as it may be reused several time
            # (multiple needextract for the same need) and the Sphinx ImageTransformator add location specific
            # uri to some nodes, which are not valid for all locations.
            return self._needs_all_nodes[need_id].deepcopy()
        return None


def merge_data(
    _app: Sphinx, env: BuildEnvironment, docnames: list[str], other: BuildEnvironment
) -> None:
    """
    Performs data merge of parallel executed workers.
    Used only for parallel builds.

    Needs to update env manually for all data Sphinx-Needs collect during read phase
    """
    this_data = SphinxNeedsData(env)
    other_data = SphinxNeedsData(other)

    # Update needs
    needs = this_data._env_needs
    other_needs = other_data._env_needs
    for other_id, other_need in other_needs.items():
        if other_id in needs:
            # we only want to warn if the need comes from one of the docs parsed in this worker
            _docname = other_need["docname"]
            if _docname in docnames:
                message = (
                    f"A need with ID {other_id} already exists, "
                    f"title: {other_need['title']!r}."
                )
                log_warning(
                    LOGGER,
                    message,
                    "duplicate_id",
                    location=(_docname, other_need["lineno"]) if _docname else None,
                )
        else:
            needs[other_id] = other_need

    # update other data

    def _merge(name: str, is_complex_dict: bool = False) -> None:
        # Update global needs dict
        if not hasattr(env, name):
            setattr(env, name, {})
        objects = getattr(env, name)
        if hasattr(other, name):
            other_objects = getattr(other, name)
            if isinstance(other_objects, dict) and isinstance(objects, dict):
                if not is_complex_dict:
                    objects.update(other_objects)
                else:
                    for other_key, other_value in other_objects.items():
                        # other_value is a list from here on!
                        if other_key in objects:
                            objects[other_key] = list(
                                set(objects[other_key]) | set(other_value)
                            )
                        else:
                            objects[other_key] = other_value
            elif isinstance(other_objects, list) and isinstance(objects, list):
                objects = list(set(objects) | set(other_objects))
            else:
                raise TypeError(
                    f'Objects to "merge" must be dict or list, '
                    f"not {type(other_objects)} and {type(objects)}"
                )

    _merge("_needs_all_docs", is_complex_dict=True)
    _merge("_needs_all_nodes")
    _merge("_need_all_needextend")
    _merge("_needs_all_needumls")<|MERGE_RESOLUTION|>--- conflicted
+++ resolved
@@ -62,6 +62,8 @@
     """JSON schema for the field."""
     allow_extend: NotRequired[bool]
     """Whether field can be modified by needextend (False if not present)."""
+    allow_df: NotRequired[bool]
+    """Whether dynamic functions are allowed for this field (False if not present)."""
     show_in_layout: NotRequired[bool]
     """Whether to show the field in the rendered layout of the need by default (False if not present)."""
     exclude_external: NotRequired[bool]
@@ -70,8 +72,6 @@
     """Whether field should be excluded when importing needs (False if not present)."""
     exclude_json: NotRequired[bool]
     """Whether field should be part of the default exclusions from the JSON representation (False if not present)."""
-    allow_df: NotRequired[bool]
-    """Whether dynamic functions are allowed for this field (False if not present)."""
 
 
 NeedsCoreFields: Final[Mapping[str, CoreFieldParameters]] = {
@@ -109,21 +109,15 @@
         "description": "Status of the need.",
         "schema": {"type": ["string", "null"], "default": None},
         "show_in_layout": True,
-<<<<<<< HEAD
-        "allow_df": True,
-=======
+        "allow_df": True,
         "allow_extend": True,
->>>>>>> 9117b947
     },
     "tags": {
         "description": "List of tags.",
         "schema": {"type": "array", "items": {"type": "string"}, "default": []},
         "show_in_layout": True,
-<<<<<<< HEAD
-        "allow_df": True,
-=======
+        "allow_df": True,
         "allow_extend": True,
->>>>>>> 9117b947
     },
     "collapse": {
         "description": "Hide the meta-data information of the need.",
@@ -156,11 +150,8 @@
         "schema": {"type": ["string", "null"], "default": None},
         "show_in_layout": True,
         "exclude_external": True,
-<<<<<<< HEAD
-        "allow_df": True,
-=======
+        "allow_df": True,
         "allow_extend": True,
->>>>>>> 9117b947
     },
     "arch": {
         "description": "Mapping of uml key to uml content.",
@@ -320,11 +311,8 @@
     "constraints": {
         "description": "List of constraint names, which are defined for this need.",
         "schema": {"type": "array", "items": {"type": "string"}, "default": []},
-<<<<<<< HEAD
-        "allow_df": True,
-=======
+        "allow_df": True,
         "allow_extend": True,
->>>>>>> 9117b947
     },
     "constraints_results": {
         "description": "Mapping of constraint name, to check name, to result.",
