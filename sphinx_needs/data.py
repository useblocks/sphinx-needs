--- conflicted
+++ resolved
@@ -771,88 +771,6 @@
             self.env.need_all_needextend = {}
         return self.env.need_all_needextend
 
-<<<<<<< HEAD
-    def get_or_create_extracts(self) -> dict[str, NeedsExtractType]:
-        """Get all need extractions, mapped by ID.
-
-        This is lazily created and cached in the environment.
-        """
-        try:
-            return self.env.need_all_needextracts
-        except AttributeError:
-            self.env.need_all_needextracts = {}
-        return self.env.need_all_needextracts
-
-    def _get_or_create_filters(self) -> dict[str, _NeedsFilterType]:
-        """Get all need filters, mapped by ID.
-
-        .. deprecated:: 0.2.0
-
-        This is lazily created and cached in the environment.
-        """
-        try:
-            return self.env.need_all_needfilters
-        except AttributeError:
-            self.env.need_all_needfilters = {}
-        return self.env.need_all_needfilters
-
-    def get_or_create_gantts(self) -> dict[str, NeedsGanttType]:
-        """Get all need gantt charts, mapped by ID.
-
-        This is lazily created and cached in the environment.
-        """
-        try:
-            return self.env.need_all_needgantts
-        except AttributeError:
-            self.env.need_all_needgantts = {}
-        return self.env.need_all_needgantts
-
-    def get_or_create_lists(self) -> dict[str, NeedsListType]:
-        """Get all need gantt charts, mapped by ID.
-
-        This is lazily created and cached in the environment.
-        """
-        try:
-            return self.env.need_all_needlists
-        except AttributeError:
-            self.env.need_all_needlists = {}
-        return self.env.need_all_needlists
-
-    def get_or_create_pies(self) -> dict[str, NeedsPieType]:
-        """Get all need gantt charts, mapped by ID.
-
-        This is lazily created and cached in the environment.
-        """
-        try:
-            return self.env.need_all_needpie
-        except AttributeError:
-            self.env.need_all_needpie = {}
-        return self.env.need_all_needpie
-
-    def get_or_create_sequences(self) -> dict[str, NeedsSequenceType]:
-        """Get all need sequence diagrams, mapped by ID.
-
-        This is lazily created and cached in the environment.
-        """
-        try:
-            return self.env.need_all_needsequences
-        except AttributeError:
-            self.env.need_all_needsequences = {}
-        return self.env.need_all_needsequences
-
-    def get_or_create_tables(self) -> dict[str, NeedsTableType]:
-        """Get all need tables, mapped by ID.
-
-        This is lazily created and cached in the environment.
-        """
-        try:
-            return self.env.need_all_needtables
-        except AttributeError:
-            self.env.need_all_needtables = {}
-        return self.env.need_all_needtables
-
-=======
->>>>>>> c04dc4ea
     def get_or_create_umls(self) -> dict[str, NeedsUmlType]:
         """Get all need uml diagrams, mapped by ID.
 
@@ -930,14 +848,4 @@
 
     _merge("needs_all_docs", is_complex_dict=True)
     _merge("need_all_needextend")
-<<<<<<< HEAD
-    _merge("need_all_needextracts")
-    _merge("need_all_needfilters")
-    _merge("need_all_needgantts")
-    _merge("need_all_needlists")
-    _merge("need_all_needpie")
-    _merge("need_all_needsequences")
-    _merge("need_all_needtables")
-=======
->>>>>>> c04dc4ea
     _merge("needs_all_needumls")