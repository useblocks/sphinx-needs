--- conflicted
+++ resolved
@@ -196,15 +196,11 @@
     else:
         need_id = id
 
-<<<<<<< HEAD
     if (
         needs_config.id_regex
         and not is_external
         and not re.match(needs_config.id_regex, need_id)
     ):
-=======
-    if needs_config.id_regex and not re.match(needs_config.id_regex, need_id):
->>>>>>> cf5598f7
         raise NeedsInvalidException(
             f"Given ID '{need_id}' does not match configured regex '{needs_config.id_regex}'"
         )
