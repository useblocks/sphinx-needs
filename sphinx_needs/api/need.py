from __future__ import annotations

import hashlib
import os
import re
import warnings
from contextlib import contextmanager
from typing import Any, Iterator

from docutils import nodes
from docutils.parsers.rst.states import RSTState
from docutils.statemachine import StringList
from jinja2 import Template
from sphinx.application import Sphinx
from sphinx.environment import BuildEnvironment

from sphinx_needs.api.configuration import NEEDS_CONFIG
from sphinx_needs.api.exceptions import (
    NeedsConstraintNotAllowed,
    NeedsInvalidException,
    NeedsInvalidOption,
    NeedsNoIdException,
    NeedsStatusNotAllowed,
    NeedsTagNotAllowed,
    NeedsTemplateException,
)
from sphinx_needs.config import GlobalOptionsType, NeedsSphinxConfig
from sphinx_needs.data import NeedsInfoType, SphinxNeedsData
from sphinx_needs.directives.needuml import Needuml, NeedumlException
from sphinx_needs.filter_common import filter_single_need
from sphinx_needs.logging import get_logger, log_warning
from sphinx_needs.nodes import Need
from sphinx_needs.roles.need_part import find_parts, update_need_with_parts
from sphinx_needs.utils import jinja_parse

logger = get_logger(__name__)

_deprecated_kwargs = {"constraints_passed", "links_string", "hide_tags", "hide_status"}


def add_need(
    app: Sphinx,
    state: None | RSTState,
    docname: None | str,
    lineno: None | int,
    need_type: str,
    title: str,
    *,
    id: str | None = None,
    content: str | StringList = "",
    lineno_content: None | int = None,
    status: str | None = None,
    tags: None | str | list[str] = None,
    constraints: None | str | list[str] = None,
    delete: None | bool = False,
    jinja_content: None | bool = False,
    hide: bool = False,
    collapse: None | bool = None,
    style: None | str = None,
    layout: None | str = None,
    template: None | str = None,
    pre_template: str | None = None,
    post_template: str | None = None,
    is_external: bool = False,
    external_url: str | None = None,
    external_css: str = "external_link",
    **kwargs: Any,
) -> list[nodes.Node]:
    """
    Creates a new need and returns its node.

    ``add_need`` allows to create needs programmatically and use its returned node to be integrated in any
    docutils based structure.

    ``kwags`` can contain options defined in ``needs_extra_options`` and ``needs_extra_links``.
    If an entry is found in ``kwags``, which *is not* specified in the configuration or registered e.g. via
    ``add_extra_option``, an exception is raised.

    If ``is_external`` is set to ``True``, no node will be created.
    Instead, the need is referencing an external url.
    Used mostly for :ref:`needs_external_needs` to integrate and reference needs from external documentation.

    **Usage**:

    Normally needs get created during handling of a specialised directive.
    So this pseudocode shows how to use ``add_need`` inside such a directive.

    .. code-block:: python

        from sphinx.util.docutils import SphinxDirective
        from sphinx_needs.api import add_need

        class MyDirective(SphinxDirective)
            # configs and init routine

            def run():
                main_section = []

                docname = self.env.docname

                # All needed sphinx-internal information we can take from our current directive class.
                # e..g app, state, lineno
                main_section += add_need(self.env.app, self.state, docname, self.lineno,
                                         need_type="req", title="my title", id="ID_001"
                                         content=self.content)

                # Feel free to add custom stuff to main_section like sections, text, ...

                return main_section

    If the need is within the current project, i.e. not an external need,
    the following parameters are used to help provide source mapped warnings and errors:

    :param docname: documentation identifier, for the referencing document.
    :param lineno: line number of the top of the directive (1-indexed).
    :param lineno_content: line number of the content start of the directive (1-indexed).

    Otherwise, the following parameters are used:

    :param is_external: Is true, no node is created and need is referencing external url
    :param external_url: URL as string, which is used as target if ``is_external`` is ``True``
    :param external_css: CSS class name as string, which is set for the <a> tag.

    Additional parameters:

    :param app: Sphinx application object.
    :param state: Current state object.
    :param need_type: Name of the need type to create.
    :param title: String as title.
    :param id: ID as string. If not given, an id will get generated.
    :param content: Content of the need, either as a ``str``
        or a ``StringList`` (a string with mapping to the source text).
    :param status: Status as string.
    :param tags: Tags as single string.
    :param constraints: Constraints as single, comma separated, string.
    :param constraints_passed: Contains bool describing if all constraints have passed
    :param delete: boolean value (Remove the complete need).
    :param hide: boolean value.
    :param collapse: boolean value.
    :param style: String value of class attribute of node.
    :param layout: String value of layout definition to use
    :param template: Template name to use for the content of this need
    :param pre_template: Template name to use for content added before need
    :param post_template: Template name to use for the content added after need

    :return: node
    """

    if kwargs.keys() & _deprecated_kwargs:
        warnings.warn(
            "deprecated key found in kwargs", DeprecationWarning, stacklevel=1
        )
        kwargs = {k: v for k, v in kwargs.items() if k not in _deprecated_kwargs}

    #############################################################################################
    # Get environment
    #############################################################################################
    env = app.env
    needs_config = NeedsSphinxConfig(app.config)
    types = needs_config.types
    type_name = ""
    type_prefix = ""
    type_color = ""
    type_style = ""
    found = False

    # Log messages for need elements that could not be imported.
    configured_need_types = [ntype["directive"] for ntype in types]
    if need_type not in configured_need_types:
        log_warning(
            logger,
            f"Couldn't create need {id}. Reason: The need-type (i.e. `{need_type}`) is not set "
            "in the project's 'need_types' configuration in conf.py.",
            "add",
            location=(docname, lineno) if docname else None,
        )

    for ntype in types:
        if ntype["directive"] == need_type:
            type_name = ntype["title"]
            type_prefix = ntype["prefix"]
            type_color = ntype.get("color") or "#000000"
            type_style = ntype.get("style") or "node"
            found = True
            break

    if delete:
        # Don't generate a need object if the :delete: option is enabled.
        return [nodes.Text("")]
    if not found:
        # This should never happen. But it may happen, if Sphinx is called multiples times
        # inside one ongoing python process.
        # In this case the configuration from a prior sphinx run may be active, which has registered a directive,
        # which is reused inside a current document, but no type was defined for the current run...
        # Yeah, this really has happened...
        return [nodes.Text("")]

    # Get the id or generate a random string/hash string, which is hopefully unique
    # TODO: Check, if id was already given. If True, recalculate id
    # id = self.options.get("id", ''.join(random.SystemRandom().choice(string.ascii_uppercase + string.digits) for
    # _ in range(5)))
    if id is None and needs_config.id_required:
        raise NeedsNoIdException(
            "An id is missing for this need and must be set, because 'needs_id_required' "
            f"is set to True in conf.py. Need '{title}' in {docname} ({lineno})"
        )

    if id is None:
        need_id = make_hashed_id(
            app,
            need_type,
            title,
            "\n".join(content) if isinstance(content, StringList) else content,
        )
    else:
        need_id = id

    if (
        needs_config.id_regex
        and not is_external
        and not re.match(needs_config.id_regex, need_id)
    ):
        raise NeedsInvalidException(
            f"Given ID '{need_id}' does not match configured regex '{needs_config.id_regex}'"
        )

    # Handle status
    # Check if status is in needs_statuses. If not raise an error.
    if needs_config.statuses and status not in [
        stat["name"] for stat in needs_config.statuses
    ]:
        raise NeedsStatusNotAllowed(
            f"Status {status} of need id {need_id} is not allowed "
            "by config value 'needs_statuses'."
        )

    if tags is None:
        tags = []
    if len(tags) > 0:
        # tags should be a string, but it can also be already a list, which can be used.
        if isinstance(tags, str):
            tags = [tag.strip() for tag in re.split("[;,]", tags)]
        new_tags = []  # Shall contain only valid tags
        for i in range(len(tags)):
            if len(tags[i]) == 0 or tags[i].isspace():
                log_warning(
                    logger,
                    f"Scruffy tag definition found in need {need_id!r}. "
                    "Defined tag contains spaces only.",
                    "add",
                    location=(docname, lineno) if docname else None,
                )
            else:
                new_tags.append(tags[i])

        tags = new_tags
        # Check if tag is in needs_tags. If not raise an error.
        if needs_config.tags:
            for tag in tags:
                needs_tags = [tag["name"] for tag in needs_config.tags]
                if tag not in needs_tags:
                    raise NeedsTagNotAllowed(
                        f"Tag {tag} of need id {need_id} is not allowed "
                        "by config value 'needs_tags'."
                    )
        # This may have cut also dynamic function strings, as they can contain , as well.
        # So let put them together again
        # ToDo: There may be a smart regex for the splitting. This would avoid this mess of code...
    else:
        tags = []
    tags = _fix_list_dyn_func(tags)

    if constraints is None:
        constraints = []
    if len(constraints) > 0:
        # tags should be a string, but it can also be already a list,which can be used.
        if isinstance(constraints, str):
            constraints = [
                constraint.strip() for constraint in re.split("[;,]", constraints)
            ]

        new_constraints = []  # Shall contain only valid constraints
        for i in range(len(constraints)):
            if len(constraints[i]) == 0 or constraints[i].isspace():
                log_warning(
                    logger,
                    f"Scruffy constraint definition found in need {need_id!r}. "
                    "Defined constraint contains spaces only.",
                    "add",
                    location=(docname, lineno) if docname else None,
                )
            else:
                new_constraints.append(constraints[i])

        constraints = new_constraints
        # Check if constraint is in needs_constraints. If not raise an error.
        if needs_config.constraints:
            for constraint in constraints:
                if constraint not in needs_config.constraints.keys():
                    raise NeedsConstraintNotAllowed(
                        f"Constraint {constraint} of need id {need_id} is not allowed "
                        "by config value 'needs_constraints'."
                    )
        # This may have cut also dynamic function strings, as they can contain , as well.
        # So let put them together again
        # ToDo: There may be a smart regex for the splitting. This would avoid this mess of code...
    else:
        constraints = []
    constraints = _fix_list_dyn_func(constraints)

    #############################################################################################
    # Add need to global need list
    #############################################################################################

    if need_id in SphinxNeedsData(env).get_or_create_needs():
        if id:
            message = f"A need with ID {need_id} already exists, " f"title: {title!r}."
        else:  # this is a generated ID
            _title = " ".join(title)
            message = (
                "Needs could not generate a unique ID for a need with "
                f"the title {_title!r} because another need had the same title. "
                "Either supply IDs for the requirements or ensure the "
                "titles are different.  NOTE: If title is being generated "
                "from the content, then ensure the first sentence of the "
                "requirements are different."
            )
        log_warning(
            logger,
            message,
            "duplicate_id",
            location=(docname, lineno) if docname else None,
        )
        return []

    # Trim title if it is too long
    max_length = needs_config.max_title_length
    if max_length == -1 or len(title) <= max_length:
        trimmed_title = title
    elif max_length <= 3:
        trimmed_title = title[:max_length]
    else:
        trimmed_title = title[: max_length - 3] + "..."

    # Calculate doc type, e.g. .rst or .md
    doctype = os.path.splitext(env.doc2path(docname))[1] if docname else ""

    # Add the need and all needed information
    needs_info: NeedsInfoType = {
        "docname": docname,
        "lineno": lineno,
        "lineno_content": lineno_content,
        "doctype": doctype,
        "target_id": need_id,
        "content": "\n".join(content) if isinstance(content, StringList) else content,
<<<<<<< HEAD
        "content_id": None,
=======
        "content_node": None,
>>>>>>> bb49a01e
        "type": need_type,
        "type_name": type_name,
        "type_prefix": type_prefix,
        "type_color": type_color,
        "type_style": type_style,
        "status": status,
        "tags": tags,
        "constraints": constraints,
        "constraints_passed": None,
        "constraints_results": {},
        "id": need_id,
        "title": trimmed_title,
        "full_title": title,
        "collapse": collapse,
        "arch": {},  # extracted later
        "style": style,
        "layout": layout,
        "template": template,
        "pre_template": pre_template,
        "post_template": post_template,
        "hide": hide,
        "delete": delete,
        "jinja_content": jinja_content,
        "parts": {},
        "is_part": False,
        "is_need": True,
        "id_parent": need_id,
        "id_complete": need_id,
        "is_external": is_external or False,
        "external_url": external_url if is_external else None,
        "external_css": external_css or "external_link",
        "is_modified": False,
        "modifications": 0,
        "has_dead_links": False,
        "has_forbidden_dead_links": False,
        "sections": [],
        "section_name": "",
        "signature": "",
        "parent_need": "",
    }
    needs_extra_option_names = list(NEEDS_CONFIG.extra_options)
    _merge_extra_options(needs_info, kwargs, needs_extra_option_names)

    needs_global_options = needs_config.global_options
    _merge_global_options(app, needs_info, needs_global_options)

    link_names = [x["option"] for x in needs_config.extra_links]
    for keyword in kwargs:
        if keyword not in needs_extra_option_names and keyword not in link_names:
            raise NeedsInvalidOption(
                f"Unknown Option {keyword}. "
                "Use needs_extra_options or needs_extra_links in conf.py"
                "to define this option."
            )

    # Merge links
    copy_links = []

    for link_type in needs_config.extra_links:
        # Check, if specific link-type got some arguments during method call
        if (
            link_type["option"] not in kwargs
            and link_type["option"] not in needs_global_options
        ):
            # if not we set no links, but entry in needS_info must be there
            links = []
        elif link_type["option"] in needs_global_options and (
            link_type["option"] not in kwargs
            or len(str(kwargs[link_type["option"]])) == 0
        ):
            # If it is in global option, value got already set during prior handling of them
            links = _read_in_links(needs_info[link_type["option"]])
        else:
            # if it is set in kwargs, take this value and maybe override set value from global_options
            links = _read_in_links(kwargs[link_type["option"]])

        needs_info[link_type["option"]] = links
        needs_info["{}_back".format(link_type["option"])] = []

        if "copy" not in link_type:
            link_type["copy"] = False

        if link_type["copy"] and link_type["option"] != "links":
            copy_links += links  # Save extra links for main-links

    needs_info["links"] += copy_links  # Set copied links to main-links

    if jinja_content:
        need_content_context = {**needs_info}
        need_content_context.update(**needs_config.filter_data)
        need_content_context.update(**needs_config.render_context)
        needs_info["content"] = content = jinja_parse(
            need_content_context, needs_info["content"]
        )

    if needs_info["template"]:
        needs_info["content"] = content = _prepare_template(app, needs_info, "template")

    if needs_info["pre_template"]:
        needs_info["pre_content"] = _prepare_template(app, needs_info, "pre_template")

    if needs_info["post_template"]:
        needs_info["post_content"] = _prepare_template(app, needs_info, "post_template")

    SphinxNeedsData(env).get_or_create_needs()[need_id] = needs_info

    if needs_info["is_external"]:
        return []

    assert state is not None, "parser state must be set if need is not external"

    return _create_need_node(needs_info, env, state, content)


@contextmanager
def _reset_rst_titles(state: RSTState) -> Iterator[None]:
    """Temporarily reset the title styles and section level in the parser state,
    so that title styles can have different levels to the surrounding document.
    """
    # this is basically a horrible hack to get the docutils parser to work correctly with generated content
    surrounding_title_styles = state.memo.title_styles
    surrounding_section_level = state.memo.section_level
    state.memo.title_styles = []
    state.memo.section_level = 0
    yield
    state.memo.title_styles = surrounding_title_styles
    state.memo.section_level = surrounding_section_level


def _create_need_node(
    data: NeedsInfoType,
    env: BuildEnvironment,
    state: RSTState,
    content: str | StringList,
) -> list[nodes.Node]:
    """Create a Need node (and surrounding nodes) to be added to the document.

    Note, some additional data is added to the node once the whole document has been processed
    (see ``process_need_nodes()``).

    :param data: The full data entry for this node.
    :param env: The Sphinx environment.
    :param state: The current parser state.
    :param content: The main content to be rendered inside the need.
        Note, this content my be different to ``data["content"]``,
        in that it may be a ``StringList`` type with source-mapping directly parsed from a directive.
    """
    source = env.doc2path(data["docname"]) if data["docname"] else None

    style_classes = ["need", f"need-{data['type'].lower()}"]
    if data["style"]:
        style_classes.append(data["style"])

    node_need = Need("", classes=style_classes, ids=[data["id"]], refid=data["id"])
    node_need.source, node_need.line = source, data["lineno"]

    if data["hide"]:
        # still add node to doctree, so we can later compute its relative location in the document
        # (see analyse_need_locations function)
        node_need["hidden"] = True
        return [node_need]

    return_nodes: list[nodes.Node] = []

    if pre_content := data.get("pre_content"):
        node = nodes.Element()
        with _reset_rst_titles(state):
            state.nested_parse(
                StringList(pre_content.splitlines(), source=source),
                (data["lineno"] - 1) if data["lineno"] else 0,
                node,
                match_titles=True,
            )
        return_nodes.extend(node.children)

    # Calculate target id, to be able to set a link back
    return_nodes.append(
        nodes.target("", "", ids=[data["id"]], refid=data["id"], anonymous="")
    )

    content_offset = 0
    if data["lineno_content"]:
        content_offset = data["lineno_content"] - 1
    elif data["lineno"]:
        content_offset = data["lineno"] - 1
    if isinstance(content, StringList):
        state.nested_parse(content, content_offset, node_need, match_titles=False)
    else:
        state.nested_parse(
            StringList(content.splitlines(), source=source),
            content_offset,
            node_need,
            match_titles=False,
        )

    # Extract plantuml diagrams and store needumls with keys in arch, e.g. need_info['arch']['diagram']
    node_need_needumls_without_key = []
    node_need_needumls_key_names = []
    for child in node_need.children:
        if isinstance(child, Needuml):
            needuml_id = child.rawsource
            if needuml := SphinxNeedsData(env).get_or_create_umls().get(needuml_id):
                try:
                    key_name = needuml["key"]
                    if key_name:
                        # check if key_name already exists in needs_info["arch"]
                        if key_name in node_need_needumls_key_names:
                            raise NeedumlException(
                                f"Inside need: {data['id']}, found duplicate Needuml option key name: {key_name}"
                            )
                        else:
                            data["arch"][key_name] = needuml["content"]
                            node_need_needumls_key_names.append(key_name)
                    else:
                        node_need_needumls_without_key.append(needuml)
                except KeyError:
                    pass

    # only store the first needuml-node which has no key option under diagram
    if node_need_needumls_without_key:
        data["arch"]["diagram"] = node_need_needumls_without_key[0]["content"]

    need_parts = find_parts(node_need)
    update_need_with_parts(env, data, need_parts)

<<<<<<< HEAD
    data["content_id"] = node_need["ids"][0]

    SphinxNeedsData(env).set_need_node(data["id"], node_need)
=======
    # Create a copy of the content
    data["content_node"] = node_need.deepcopy()
>>>>>>> bb49a01e

    return_nodes.append(node_need)

    if post_content := data.get("post_content"):
        node = nodes.Element()
        with _reset_rst_titles(state):
            state.nested_parse(
                StringList(post_content.splitlines(), source=source),
                (data["lineno"] - 1) if data["lineno"] else 0,
                node,
                match_titles=True,
            )
        return_nodes.extend(node.children)

    return return_nodes


def del_need(app: Sphinx, need_id: str) -> None:
    """
    Deletes an existing need.

    :param app: Sphinx application object.
    :param need_id: Sphinx need id.
    """
    data = SphinxNeedsData(app.env)
    needs = data.get_or_create_needs()
    if need_id in needs:
        del needs[need_id]
        data.remove_need_node(need_id)
    else:
        log_warning(logger, f"Given need id {need_id} not exists!", None, None)


def add_external_need(
    app: Sphinx,
    need_type: str,
    title: str | None = None,
    id: str | None = None,
    external_url: str | None = None,
    external_css: str = "external_link",
    content: str = "",
    status: str | None = None,
    tags: str | None = None,
    constraints: str | None = None,
    **kwargs: Any,
) -> list[nodes.Node]:
    """
    Adds an external need from an external source.
    This need does not have any representation in the current documentation project.
    However, it can be linked and filtered.
    It's reference will open a link to another, external  sphinx documentation project.

    It returns an empty list (without any nodes), so no nodes will be added to the document.

    :param app: Sphinx application object.
    :param need_type: Name of the need type to create.
    :param title: String as title.
    :param id: ID as string. If not given, a id will get generated.
    :param external_url: URL as string, which shall be used as link to the original need source
    :param content: Content as single string.
    :param status: Status as string.
    :param tags: Tags as single string.
    :param constraints: constraints as single, comma separated string.
    :param external_css: CSS class name as string, which is set for the <a> tag.

    """
    for fixed_key in ("state", "docname", "lineno", "is_external"):
        if fixed_key in kwargs:
            kwargs.pop(fixed_key)
            # TODO Although it seems prudent to not silently ignore user input here,
            # raising an error here currently breaks some existing tests
            # raise ValueError(
            #     f"{fixed_key} is not allowed in kwargs for add_external_need"
            # )

    return add_need(
        app=app,
        state=None,
        docname=None,
        lineno=None,
        need_type=need_type,
        id=id,
        content=content,
        # TODO a title being None is not "type compatible" with other parts of the code base,
        # however, at present changing it to an empty string breaks some existing tests.
        title=title,  # type: ignore
        status=status,
        tags=tags,
        constraints=constraints,
        is_external=True,
        external_url=external_url,
        external_css=external_css,
        **kwargs,
    )


def _prepare_template(app: Sphinx, needs_info: NeedsInfoType, template_key: str) -> str:
    needs_config = NeedsSphinxConfig(app.config)
    template_folder = needs_config.template_folder
    if not os.path.isabs(template_folder):
        template_folder = os.path.join(app.srcdir, template_folder)

    if not os.path.isdir(template_folder):
        raise NeedsTemplateException(
            f"Template folder does not exist: {template_folder}"
        )

    template_file_name = needs_info[template_key] + ".need"
    template_path = os.path.join(template_folder, template_file_name)
    if not os.path.isfile(template_path):
        raise NeedsTemplateException(f"Template does not exist: {template_path}")

    with open(template_path) as template_file:
        template_content = "".join(template_file.readlines())
    template_obj = Template(template_content)
    new_content = template_obj.render(**needs_info, **needs_config.render_context)

    return new_content


def _read_in_links(links_string: None | str | list[str]) -> list[str]:
    # Get links
    links = []
    if links_string:
        # Check if links_string is really a string, otherwise it will be a list, which can be used
        # without modifications
        if isinstance(links_string, str):
            link_list = re.split(";|,", links_string)
        else:
            link_list = links_string
        for link in link_list:
            if link.isspace():
                log_warning(
                    logger,
                    f"Grubby link definition found in need {id}. "
                    "Defined link contains spaces only.",
                    None,
                    None,
                )
            else:
                links.append(link.strip())

        # This may have cut also dynamic function strings, as they can contain , as well.
        # So let put them together again
        # ToDo: There may be a smart regex for the splitting. This would avoid this mess of code...
    return _fix_list_dyn_func(links)


def make_hashed_id(
    app: Sphinx,
    need_type: str,
    full_title: str,
    content: str,
    id_length: int | None = None,
) -> str:
    """
    Creates an ID based on title or need.

    Also cares about the correct prefix, which is specified for each need type.

    :param app: Sphinx application object
    :param need_type: name of the need directive, e.g. req
    :param full_title: full title of the need
    :param content: content of the need
    :param id_length: maximum length of the generated ID
    :return: ID as string
    """
    needs_config = NeedsSphinxConfig(app.config)
    types = needs_config.types
    if id_length is None:
        id_length = needs_config.id_length
    type_prefix = None
    for ntype in types:
        if ntype["directive"] == need_type:
            type_prefix = ntype["prefix"]
            break
    if type_prefix is None:
        raise NeedsInvalidException(
            f"Given need_type {need_type} is unknown. File {app.env.docname}"
        )

    hashable_content = full_title or "\n".join(content)
    hashed_id = hashlib.sha1(hashable_content.encode("UTF-8")).hexdigest().upper()

    # check if needs_id_from_title is configured
    cal_hashed_id = hashed_id
    if needs_config.id_from_title:
        id_from_title = full_title.upper().replace(" ", "_") + "_"
        cal_hashed_id = id_from_title + hashed_id

    return f"{type_prefix}{cal_hashed_id[:id_length]}"


def _fix_list_dyn_func(list: list[str]) -> list[str]:
    """
    This searches a list for dynamic function fragments, which may have been cut by generic searches for ",|;".

    Example:
    `link_a, [[copy('links', need_id)]]` this will be splitted in list of 3 parts:

    #. link_a
    #. [[copy('links'
    #. need_id)]]

    This function fixes the above list to the following:

    #. link_a
    #. [[copy('links', need_id)]]

    :param list: list which may contain splitted function calls
    :return: list of fixed elements
    """
    open_func_string = False
    new_list = []
    for element in list:
        # If dyn_func got not cut, just add it
        if "[[" in element and "]]" in element:
            new_list.append(element)
        # Other check if this is the starting element of dyn function
        elif "[[" in element:
            open_func_string = True
            new_link = [element]
        # Check if this is the ending element if dyn function
        elif "]]" in element:
            new_link.append(element)
            open_func_string = False
            element = ",".join(new_link)
            new_list.append(element)
        # Check it is a "middle" part of the dyn function
        elif open_func_string:
            new_link.append(element)
        # Looks like it isn't a cut dyn_func, just add.
        else:
            new_list.append(element)
    return new_list


def _merge_extra_options(
    needs_info: NeedsInfoType,
    needs_kwargs: dict[str, Any],
    needs_extra_options: list[str],
) -> set[str]:
    """Add any extra options introduced via options_ext to needs_info"""
    extra_keys = set(needs_kwargs.keys()).difference(set(needs_info.keys()))

    for key in needs_extra_options:
        if key in extra_keys:
            needs_info[key] = str(needs_kwargs[key])
        elif key not in needs_info.keys():
            # Finally add all not used extra options with empty value to need_info.
            # Needed for filters, which need to access these empty/not used options.
            needs_info[key] = ""

    return extra_keys


def _merge_global_options(
    app: Sphinx, needs_info: NeedsInfoType, global_options: GlobalOptionsType
) -> None:
    """Add all global defined options to needs_info"""
    if global_options is None:
        return
    config = NeedsSphinxConfig(app.config)
    for key, value in global_options.items():
        # If key already exists in needs_info, this global_option got overwritten manually in current need
        if needs_info.get(key):
            continue

        if isinstance(value, tuple):
            values = [value]
        elif isinstance(value, list):
            values = value
        else:
            needs_info[key] = value
            continue

        for single_value in values:
            # TODO should first match break loop?
            if len(single_value) < 2 or len(single_value) > 3:
                # TODO this should be validated earlier at the "config" level
                raise NeedsInvalidException(
                    f"global option tuple has wrong amount of parameters: {key}"
                )
            if filter_single_need(needs_info, config, single_value[1]):
                # Set value, if filter has matched
                needs_info[key] = single_value[0]
            elif len(single_value) == 3 and (
                key not in needs_info.keys() or len(str(needs_info[key])) > 0
            ):
                # Otherwise set default, but only if no value was set before or value is "" and a default is defined
                needs_info[key] = single_value[2]
            else:
                # If not value was set until now, we have to set an empty value, so that we are sure that each need
                # has at least the key.
                if key not in needs_info.keys():
                    needs_info[key] = ""<|MERGE_RESOLUTION|>--- conflicted
+++ resolved
@@ -353,11 +353,6 @@
         "doctype": doctype,
         "target_id": need_id,
         "content": "\n".join(content) if isinstance(content, StringList) else content,
-<<<<<<< HEAD
-        "content_id": None,
-=======
-        "content_node": None,
->>>>>>> bb49a01e
         "type": need_type,
         "type_name": type_name,
         "type_prefix": type_prefix,
@@ -583,14 +578,7 @@
     need_parts = find_parts(node_need)
     update_need_with_parts(env, data, need_parts)
 
-<<<<<<< HEAD
-    data["content_id"] = node_need["ids"][0]
-
     SphinxNeedsData(env).set_need_node(data["id"], node_need)
-=======
-    # Create a copy of the content
-    data["content_node"] = node_need.deepcopy()
->>>>>>> bb49a01e
 
     return_nodes.append(node_need)
 
