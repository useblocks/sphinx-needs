from __future__ import annotations

import hashlib
import os
import re
import warnings
from collections.abc import Iterable, Iterator
from contextlib import contextmanager
from pathlib import Path
from typing import Any, TypeVar

from docutils import nodes
from docutils.parsers.rst.states import RSTState
from docutils.statemachine import StringList
from jinja2 import Template
from sphinx.application import Sphinx
from sphinx.environment import BuildEnvironment

from sphinx_needs.config import NeedsSphinxConfig
from sphinx_needs.data import NeedsInfoType, NeedsPartType, SphinxNeedsData
from sphinx_needs.directives.needuml import Needuml, NeedumlException
from sphinx_needs.exceptions import InvalidNeedException
from sphinx_needs.filter_common import (
    PredicateContextData,
    apply_default_predicate,
)
from sphinx_needs.logging import get_logger, log_warning
from sphinx_needs.need_item import NeedItem
from sphinx_needs.nodes import Need
from sphinx_needs.roles.need_part import find_parts, update_need_with_parts
from sphinx_needs.utils import jinja_parse
from sphinx_needs.views import NeedsView

logger = get_logger(__name__)

_deprecated_kwargs = {
    "constraints_passed",
    "links_string",
    "hide_tags",
    "hide_status",
    "delete",
}


def generate_need(
    needs_config: NeedsSphinxConfig,
    need_type: str,
    title: str,
    *,
    docname: None | str = None,
    lineno: None | int = None,
    id: str | None = None,
    doctype: str = ".rst",
    content: str = "",
    lineno_content: None | int = None,
    status: str | None = None,
    tags: None | str | list[str] = None,
    constraints: None | str | list[str] = None,
    parts: dict[str, NeedsPartType] | None = None,
    arch: dict[str, str] | None = None,
    signature: None | str = None,
    sections: list[str] | None = None,
    jinja_content: bool | None = None,
    hide: None | bool = None,
    collapse: None | bool = None,
    style: None | str = None,
    layout: None | str = None,
    template_root: Path | None = None,
    template: None | str = None,
    pre_template: str | None = None,
    post_template: str | None = None,
    is_import: bool = False,
    is_external: bool = False,
    external_url: str | None = None,
    external_css: str = "external_link",
    full_title: str | None = None,
    **kwargs: str,
) -> NeedItem:
    """Creates a validated need data entry, without adding it to the project.

    .. important:: This function does not parse or analyse the content,
        and so will not auto-populate the ``parts`` or ``arch`` fields of the need
        from the content.

        It will also not validate that the ID is not already in use within the project.

    :raises InvalidNeedException: If the data fails any validation issue.

    ``kwargs`` can contain options defined in ``needs_extra_options`` and ``needs_extra_links``.
    If an entry is found in ``kwargs``, which *is not* specified in the configuration or registered e.g. via
    ``add_extra_option``, an exception is raised.

    If the need is within the current project, i.e. not an external need,
    the following parameters are used to help provide source mapped warnings and errors:

    :param docname: documentation identifier, for the referencing document.
    :param lineno: line number of the top of the directive (1-indexed).
    :param lineno_content: line number of the content start of the directive (1-indexed).

    Otherwise, the following parameters are used:

    :param is_external: Is true, no node is created and need is referencing external url
    :param external_url: URL as string, which is used as target if ``is_external`` is ``True``
    :param external_css: CSS class name as string, which is set for the <a> tag.

    Additional parameters:

    :param app: Sphinx application object.
    :param state: Current state object.
    :param need_type: Name of the need type to create.
    :param title: String as title.
    :param full_title: This is given, if an auto-generated title was trimmed.
        It is used to auto-generate the ID, if required.
    :param id: ID as string. If not given, an id will get generated.
    :param content: Content of the need
    :param status: Status as string.
    :param tags: A list of tags, or a comma separated string.
    :param constraints: Constraints as single, comma separated, string.
    :param constraints_passed: Contains bool describing if all constraints have passed
    :param hide: If True then the need is not rendered.
        ``None`` means that the value can be overriden by global defaults, else it is set to False.
    :param collapse: If True, then hide the meta-data information of the need.
        ``None`` means that the value can be overriden by global defaults, else it is set to False.
    :param style: String value of class attribute of node.
    :param layout: String value of layout definition to use
    :param template_root: Root path for template files, only required if the template_path config is relative.
    :param template: Template name to use for the content of this need
    :param pre_template: Template name to use for content added before need
    :param post_template: Template name to use for the content added after need
    """
    # location is used to provide source mapped warnings
    location = (docname, lineno) if docname else None

    # validate kwargs
    allowed_kwargs = {x["option"] for x in needs_config.extra_links} | set(
        needs_config.extra_options
    )
    unknown_kwargs = set(kwargs) - allowed_kwargs
    if unknown_kwargs:
        raise InvalidNeedException(
            "invalid_kwargs",
            f"Options {unknown_kwargs!r} not in 'needs_extra_options' or 'needs_extra_links.",
        )

    # get the need type data
    configured_need_types = {ntype["directive"]: ntype for ntype in needs_config.types}
    if not (need_type_data := configured_need_types.get(need_type)):
        raise InvalidNeedException("invalid_type", f"Unknown need type {need_type!r}.")

    # generate and validate the id
    if id is None and needs_config.id_required:
        raise InvalidNeedException(
            "missing_id", "No ID defined, but 'needs_id_required' is set to True."
        )
    need_id = (
        _make_hashed_id(
            need_type_data["prefix"],
            title if full_title is None else full_title,
            content,
            needs_config,
        )
        if id is None
        else id
    )
    if (
        needs_config.id_regex
        and not is_external
        and not re.match(needs_config.id_regex, need_id)
    ):
        raise InvalidNeedException(
            "invalid_id",
            f"Given ID {need_id!r} does not match configured regex {needs_config.id_regex!r}",
        )

    # validate status
    if needs_config.statuses and status not in [
        stat["name"] for stat in needs_config.statuses
    ]:
        raise InvalidNeedException(
            "invalid_status", f"Status {status!r} not in 'needs_statuses'."
        )

    # validate tags
    tags = (
        [v for v, _ in _split_list_with_dyn_funcs(tags, location)]
        if tags is not None
        else None
    )
    if (
        tags is not None
        and needs_config.tags
        and (unknown_tags := set(tags) - {t["name"] for t in needs_config.tags})
    ):
        raise InvalidNeedException(
            "invalid_tags", f"Tags {unknown_tags!r} not in 'needs_tags'."
        )

    # validate constraints
    constraints = (
        [v for v, _ in _split_list_with_dyn_funcs(constraints, location)]
        if constraints is not None
        else None
    )
    if constraints is not None and (
        unknown_constraints := set(constraints) - set(needs_config.constraints)
    ):
        raise InvalidNeedException(
            "invalid_constraints",
            f"Constraints {unknown_constraints!r} not in 'needs_constraints'.",
        )

    extras_no_defaults = {
        # note, for backward-compatibility currently we convert all extra values to strings,
        # and warn in the import/external need code if they are not of type str
        key: str(kwargs[key]) if key in kwargs else None
        for key in needs_config.extra_options
    }
    links_no_defaults = {
        li["option"]: [
            v for v, _ in _split_list_with_dyn_funcs(kwargs[li["option"]], location)
        ]
        if li["option"] in kwargs
        else None
        for li in needs_config.extra_links
    }

    defaults_ctx: PredicateContextData = {
        "id": need_id,
        "type": need_type,
        "title": title,
        "tags": tuple(tags or []),
        "status": status,
        "docname": docname,
        "is_import": is_import,
        "is_external": is_external,
    }
    defaults_extras = extras_no_defaults.copy()
    defaults_links = {k: tuple(v or []) for k, v in links_no_defaults.items()}

    status = _get_default_str_none(
        "status", status, needs_config, defaults_ctx, defaults_extras, defaults_links
    )
    tags = _get_default_list(
        "tags", tags, needs_config, defaults_ctx, defaults_extras, defaults_links
    )
    collapse = _get_default_bool(
        "collapse",
        collapse,
        needs_config,
        defaults_ctx,
        defaults_extras,
        defaults_links,
    )
    hide = _get_default_bool(
        "hide", hide, needs_config, defaults_ctx, defaults_extras, defaults_links
    )
    layout = _get_default_str_none(
        "layout", layout, needs_config, defaults_ctx, defaults_extras, defaults_links
    )
    style = _get_default_str_none(
        "style", style, needs_config, defaults_ctx, defaults_extras, defaults_links
    )
    template = _get_default_str_none(
        "template",
        template,
        needs_config,
        defaults_ctx,
        defaults_extras,
        defaults_links,
    )
    pre_template = _get_default_str_none(
        "pre_template",
        pre_template,
        needs_config,
        defaults_ctx,
        defaults_extras,
        defaults_links,
    )
    post_template = _get_default_str_none(
        "post_template",
        post_template,
        needs_config,
        defaults_ctx,
        defaults_extras,
        defaults_links,
    )
    constraints = _get_default_list(
        "constraints",
        constraints,
        needs_config,
        defaults_ctx,
        defaults_extras,
        defaults_links,
    )
    extras = _get_default_extras(
        extras_no_defaults, needs_config, defaults_ctx, defaults_extras, defaults_links
    )
    links = _get_default_links(
        links_no_defaults, needs_config, defaults_ctx, defaults_extras, defaults_links
    )
    _copy_links(links, needs_config)
    # ensure parent_need is consistent with parent_needs
<<<<<<< HEAD
    parent_need = parent_needs[0] if (parent_needs := links.get("parent_needs")) else ""
=======
    parent_need = (
        parent_needs[0] if (parent_needs := links.get("parent_needs")) else None
    )
>>>>>>> 42504331

    # Add the need and all needed information
    needs_data: NeedsInfoType = {
        "docname": docname,
        "lineno": lineno,
        "lineno_content": lineno_content,
        "doctype": doctype,
        "content": content,
        "pre_content": None,
        "post_content": None,
        "type": need_type,
        "type_name": need_type_data["title"],
        "type_prefix": need_type_data["prefix"],
        "type_color": need_type_data.get("color") or "#000000",
        "type_style": need_type_data.get("style") or "node",
        "status": status,
        "tags": tags,
        "constraints": constraints,
        "constraints_passed": True,
        "constraints_results": {},
        "constraints_error": None,
        "id": need_id,
        "title": title,
        "collapse": collapse,
        "arch": arch or {},
        "style": style,
        "layout": layout,
        "template": template,
        "pre_template": pre_template,
        "post_template": post_template,
        "hide": hide,
        "jinja_content": jinja_content or False,
        "parts": parts or {},
        "is_part": False,
        "is_need": True,
        "id_parent": need_id,
        "id_complete": need_id,
        "is_import": is_import,
        "is_external": is_external,
        "external_url": external_url if is_external else None,
        "external_css": external_css or "external_link",
        "is_modified": False,
        "modifications": 0,
        "has_dead_links": False,
        "has_forbidden_dead_links": False,
        "sections": sections or [],
        "section_name": sections[0] if sections else None,
        "signature": signature,
        "parent_need": parent_need,
        **extras,  # type: ignore[typeddict-item]
        **links,
        **{f"{li['option']}_back": [] for li in needs_config.extra_links},
    }

    needs_info = NeedItem(needs_data)

    if jinja_content:
        need_content_context: dict[str, Any] = {**needs_info}
        need_content_context.update(**needs_config.filter_data)
        need_content_context.update(**needs_config.render_context)
        try:
            needs_info["content"] = jinja_parse(
                need_content_context, needs_info["content"]
            )
        except Exception as e:
            raise InvalidNeedException(
                "invalid_jinja_content",
                f"Error while rendering content: {e}",
            )

    if needs_info["template"]:
        needs_info["content"] = _prepare_template(
            needs_config, needs_info, "template", template_root
        )

    if needs_info["pre_template"]:
        needs_info["pre_content"] = _prepare_template(
            needs_config, needs_info, "pre_template", template_root
        )

    if needs_info["post_template"]:
        needs_info["post_content"] = _prepare_template(
            needs_config, needs_info, "post_template", template_root
        )

    return needs_info


def add_need(
    app: Sphinx,
    state: None | RSTState,
    docname: None | str,
    lineno: None | int,
    need_type: str,
    title: str,
    *,
    id: str | None = None,
    content: str | StringList = "",
    lineno_content: None | int = None,
    doctype: None | str = None,
    status: str | None = None,
    tags: None | str | list[str] = None,
    constraints: None | str | list[str] = None,
    parts: dict[str, NeedsPartType] | None = None,
    arch: dict[str, str] | None = None,
    signature: None | str = None,
    sections: list[str] | None = None,
    jinja_content: bool | None = None,
    hide: None | bool = None,
    collapse: None | bool = None,
    style: None | str = None,
    layout: None | str = None,
    template: None | str = None,
    pre_template: str | None = None,
    post_template: str | None = None,
    is_import: bool = False,
    is_external: bool = False,
    external_url: str | None = None,
    external_css: str = "external_link",
    full_title: str | None = None,
    **kwargs: Any,
) -> list[nodes.Node]:
    """
    Creates a new need and returns its node.

    ``add_need`` allows to create needs programmatically and use its returned node to be integrated in any
    docutils based structure.

    ``kwargs`` can contain options defined in ``needs_extra_options`` and ``needs_extra_links``.
    If an entry is found in ``kwargs``, which *is not* specified in the configuration or registered e.g. via
    ``add_extra_option``, an exception is raised.

    If ``is_external`` is set to ``True``, no node will be created.
    Instead, the need is referencing an external url.
    Used mostly for :ref:`needs_external_needs` to integrate and reference needs from external documentation.

    :raises InvalidNeedException: If the need could not be added due to a validation issue.

    If the need is within the current project, i.e. not an external need,
    the following parameters are used to help provide source mapped warnings and errors:

    :param docname: documentation identifier, for the referencing document.
    :param lineno: line number of the top of the directive (1-indexed).
    :param lineno_content: line number of the content start of the directive (1-indexed).

    Otherwise, the following parameters are used:

    :param is_external: Is true, no node is created and need is referencing external url
    :param external_url: URL as string, which is used as target if ``is_external`` is ``True``
    :param external_css: CSS class name as string, which is set for the <a> tag.

    Additional parameters:

    :param app: Sphinx application object.
    :param state: Current state object.
    :param need_type: Name of the need type to create.
    :param title: String as title.
    :param full_title: This is given, if an auto-generated title was trimmed.
        It is used to auto-generate the ID, if required.
    :param id: ID as string. If not given, an id will get generated.
    :param content: Content of the need, either as a ``str``
        or a ``StringList`` (a string with mapping to the source text).
    :param status: Status as string.
    :param tags: A list of tags, or a comma separated string.
    :param constraints: Constraints as single, comma separated, string.
    :param constraints_passed: Contains bool describing if all constraints have passed
    :param hide: If True then the need is not rendered.
        ``None`` means that the value can be overriden by global defaults, else it is set to False.
    :param collapse: If True, then hide the meta-data information of the need.
        ``None`` means that the value can be overriden by global defaults, else it is set to False.
    :param style: String value of class attribute of node.
    :param layout: String value of layout definition to use
    :param template: Template name to use for the content of this need
    :param pre_template: Template name to use for content added before need
    :param post_template: Template name to use for the content added after need

    :return: list of nodes
    """
    # remove deprecated kwargs
    if kwargs.keys() & _deprecated_kwargs:
        warnings.warn(
            "deprecated key found in kwargs", DeprecationWarning, stacklevel=1
        )
        kwargs = {k: v for k, v in kwargs.items() if k not in _deprecated_kwargs}

    if doctype is None and not is_external and docname:
        doctype = os.path.splitext(app.env.doc2path(docname))[1]

    needs_info = generate_need(
        needs_config=NeedsSphinxConfig(app.config),
        need_type=need_type,
        title=title,
        full_title=full_title,
        docname=docname,
        lineno=lineno,
        id=id,
        doctype=doctype or "",
        content="\n".join(content) if isinstance(content, StringList) else content,
        lineno_content=lineno_content,
        status=status,
        tags=tags,
        constraints=constraints,
        parts=parts,
        arch=arch,
        signature=signature,
        sections=sections,
        jinja_content=jinja_content,
        hide=hide,
        collapse=collapse,
        style=style,
        layout=layout,
        template_root=Path(str(app.srcdir)),
        template=template,
        pre_template=pre_template,
        post_template=post_template,
        is_import=is_import,
        is_external=is_external,
        external_url=external_url,
        external_css=external_css,
        **kwargs,
    )

    if SphinxNeedsData(app.env).has_need(needs_info["id"]):
        if id is None:
            # this is a generated ID
            message = f"Unique ID could not be generated for need with title {needs_info['title']!r}."
        else:
            message = f"A need with ID {needs_info['id']!r} already exists."
        raise InvalidNeedException("duplicate_id", message)

    SphinxNeedsData(app.env).add_need(needs_info)

    if needs_info["is_external"]:
        return []

    assert state is not None, "parser state must be set if need is not external"

    if needs_info["jinja_content"] or needs_info["template"]:
        # if the content was generated by jinja,
        # then we can no longer use the original potentially source mapped StringList
        content = needs_info["content"]

    return _create_need_node(needs_info, app.env, state, content)


@contextmanager
def _reset_rst_titles(state: RSTState) -> Iterator[None]:
    """Temporarily reset the title styles and section level in the parser state,
    so that title styles can have different levels to the surrounding document.
    """
    # this is basically a horrible hack to get the docutils parser to work correctly with generated content
    surrounding_title_styles = state.memo.title_styles
    surrounding_section_level = state.memo.section_level
    state.memo.title_styles = []
    state.memo.section_level = 0
    yield
    state.memo.title_styles = surrounding_title_styles
    state.memo.section_level = surrounding_section_level


def _create_need_node(
    data: NeedItem,
    env: BuildEnvironment,
    state: RSTState,
    content: str | StringList,
) -> list[nodes.Node]:
    """Create a Need node (and surrounding nodes) to be added to the document.

    Note, some additional data is added to the node once the whole document has been processed
    (see ``process_need_nodes()``).

    :param data: The full data entry for this node.
    :param env: The Sphinx environment.
    :param state: The current parser state.
    :param content: The main content to be rendered inside the need.
        Note, this content my be different to ``data["content"]``,
        in that it may be a ``StringList`` type with source-mapping directly parsed from a directive.
    """
    source = env.doc2path(data["docname"]) if data["docname"] else None

    style_classes = ["need", f"need-{data['type'].lower()}"]
    if data["style"]:
        style_classes.append(data["style"])

    node_need = Need("", classes=style_classes, ids=[data["id"]], refid=data["id"])
    node_need.source, node_need.line = source, data["lineno"]

    if data["hide"]:
        # still add node to doctree, so we can later compute its relative location in the document
        # (see analyse_need_locations function)
        # TODO this is problematic because it will not populate ``parts`` or ``arch`` of the need,
        # nor will it find/add any child needs
        node_need["hidden"] = True
        return [node_need]

    return_nodes: list[nodes.Node] = []

    if pre_content := data.get("pre_content"):
        node = nodes.Element()
        with _reset_rst_titles(state):
            state.nested_parse(
                StringList(pre_content.splitlines(), source=source),
                (data["lineno"] - 1) if data["lineno"] else 0,
                node,
                match_titles=True,
            )
        return_nodes.extend(node.children)

    # Calculate target id, to be able to set a link back
    return_nodes.append(
        nodes.target("", "", ids=[data["id"]], refid=data["id"], anonymous="")
    )

    content_offset = 0
    if data["lineno_content"]:
        content_offset = data["lineno_content"] - 1
    elif data["lineno"]:
        content_offset = data["lineno"] - 1
    if isinstance(content, StringList):
        state.nested_parse(content, content_offset, node_need, match_titles=False)
    else:
        state.nested_parse(
            StringList(content.splitlines(), source=source),
            content_offset,
            node_need,
            match_titles=False,
        )

    # Extract plantuml diagrams and store needumls with keys in arch, e.g. need_info['arch']['diagram']
    data["arch"] = {}
    node_need_needumls_without_key = []
    node_need_needumls_key_names = []
    for child in node_need.children:
        if isinstance(child, Needuml):
            needuml_id = child.rawsource
            if needuml := SphinxNeedsData(env).get_or_create_umls().get(needuml_id):
                try:
                    key_name = needuml["key"]
                    if key_name:
                        # check if key_name already exists in needs_info["arch"]
                        if key_name in node_need_needumls_key_names:
                            raise NeedumlException(
                                f"Inside need: {data['id']}, found duplicate Needuml option key name: {key_name}"
                            )
                        else:
                            data["arch"][key_name] = needuml["content"]
                            node_need_needumls_key_names.append(key_name)
                    else:
                        node_need_needumls_without_key.append(needuml)
                except KeyError:
                    pass

    # only store the first needuml-node which has no key option under diagram
    if node_need_needumls_without_key:
        data["arch"]["diagram"] = node_need_needumls_without_key[0]["content"]

    data["parts"] = {}
    need_parts = find_parts(node_need)
    update_need_with_parts(env, data, need_parts)

    SphinxNeedsData(env).set_need_node(data["id"], node_need)

    return_nodes.append(node_need)

    if post_content := data.get("post_content"):
        node = nodes.Element()
        with _reset_rst_titles(state):
            state.nested_parse(
                StringList(post_content.splitlines(), source=source),
                (data["lineno"] - 1) if data["lineno"] else 0,
                node,
                match_titles=True,
            )
        return_nodes.extend(node.children)

    return return_nodes


def del_need(app: Sphinx, need_id: str) -> None:
    """
    Deletes an existing need.

    :param app: Sphinx application object.
    :param need_id: Sphinx need id.
    """
    data = SphinxNeedsData(app.env)
    if not data.has_need(need_id):
        log_warning(logger, f"Given need id {need_id} not exists!", "delete_need", None)
    else:
        data.remove_need(need_id)


def add_external_need(
    app: Sphinx,
    need_type: str,
    title: str | None = None,
    id: str | None = None,
    external_url: str | None = None,
    external_css: str = "external_link",
    content: str = "",
    status: str | None = None,
    tags: str | list[str] | None = None,
    constraints: str | None = None,
    **kwargs: Any,
) -> list[nodes.Node]:
    """
    Adds an external need from an external source.
    This need does not have any representation in the current documentation project.
    However, it can be linked and filtered.
    It's reference will open a link to another, external  sphinx documentation project.

    It returns an empty list (without any nodes), so no nodes will be added to the document.

    :param app: Sphinx application object.
    :param need_type: Name of the need type to create.
    :param title: String as title.
    :param id: ID as string. If not given, a id will get generated.
    :param external_url: URL as string, which shall be used as link to the original need source
    :param content: Content as single string.
    :param status: Status as string.
    :param tags: A list of tags, or a comma separated string.
    :param constraints: constraints as single, comma separated string.
    :param external_css: CSS class name as string, which is set for the <a> tag.

    :raises InvalidNeedException: If the need could not be added due to a validation issue.

    """
    for fixed_key in ("state", "docname", "lineno", "is_external"):
        if fixed_key in kwargs:
            kwargs.pop(fixed_key)
            # TODO Although it seems prudent to not silently ignore user input here,
            # raising an error here currently breaks some existing tests
            # raise ValueError(
            #     f"{fixed_key} is not allowed in kwargs for add_external_need"
            # )

    return add_need(
        app=app,
        state=None,
        docname=None,
        lineno=None,
        need_type=need_type,
        id=id,
        content=content,
        # TODO a title being None is not "type compatible" with other parts of the code base,
        # however, at present changing it to an empty string breaks some existing tests.
        title=title,  # type: ignore
        status=status,
        tags=tags,
        constraints=constraints,
        is_external=True,
        external_url=external_url,
        external_css=external_css,
        **kwargs,
    )


def _prepare_template(
    needs_config: NeedsSphinxConfig,
    needs_info: NeedItem,
    template_key: str,
    template_root: None | Path,
) -> str:
    template_folder = Path(needs_config.template_folder)
    if not template_folder.is_absolute():
        if template_root is None:
            raise InvalidNeedException(
                "invalid_template",
                "Template folder is not an absolute path and no template_root is given.",
            )
        template_folder = template_root / template_folder

    if not template_folder.is_dir():
        raise InvalidNeedException(
            "invalid_template", f"Template folder does not exist: {template_folder}"
        )

    template_file_name = str(needs_info[template_key]) + ".need"
    template_path = template_folder / template_file_name
    if not template_path.is_file():
        raise InvalidNeedException(
            "invalid_template", f"Template does not exist: {template_path}"
        )

    with template_path.open() as template_file:
        template_content = "".join(template_file.readlines())
    try:
        template_obj = Template(template_content)
        new_content = template_obj.render(**needs_info, **needs_config.render_context)
    except Exception as e:
        raise InvalidNeedException(
            "invalid_template",
            f"Error while rendering template {template_path}: {e}",
        )

    return new_content


def _make_hashed_id(
    type_prefix: str, full_title: str, content: str, config: NeedsSphinxConfig
) -> str:
    """Create an ID based on the type and title of the need."""
    hashable_content = full_title or content
    hashed = hashlib.sha1(hashable_content.encode("UTF-8")).hexdigest().upper()
    if config.id_from_title:
        hashed = full_title.upper().replace(" ", "_") + "_" + hashed
    return f"{type_prefix}{hashed[: config.id_length]}"


def _split_list_with_dyn_funcs(
    text: None | str | list[str],
    location: tuple[str, int | None] | None,
    warn_prefix: str = "",
) -> Iterable[tuple[str, bool]]:
    """Split a ``;|,`` delimited string that may contain ``[[...]]`` dynamic functions.

    :param text: The string to split.
        If the input is a list of strings, yield the list unchanged,
        or if the input is None, yield nothing.
    :param location: A location to use for emitting warnings about badly formatted strings.

    :yields: A tuple of the string and a boolean indicating if the string contains one or more dynamic function.
        Each string is stripped of leading and trailing whitespace,
        and only yielded if it is not empty.

    """
    if text is None:
        return

    if not isinstance(text, str):
        assert isinstance(text, list) and all(isinstance(x, str) for x in text), (
            "text must be a string or a list of strings"
        )
        yield from ((x, False) for x in text)
        return

    _current_element = ""
    _has_dynamic_function = False
    while text:
        if text.startswith("[["):
            _has_dynamic_function = True
            _current_element += text[:2]
            text = text[2:]
            while text and not text.startswith("]]"):
                _current_element += text[0]
                text = text[1:]
            if _current_element.endswith("]"):
                _current_element += "]"
            else:
                _current_element += "]]"
            if not text.startswith("]]"):
                log_warning(
                    logger,
                    f"Dynamic function not closed correctly: {text}{warn_prefix}",
                    "dynamic_function",
                    location=location,
                )
            text = text[2:]
        elif text[0] in ";|,":
            _current_element = _current_element.strip()
            if _current_element:
                yield _current_element, _has_dynamic_function
            _current_element = ""
            _has_dynamic_function = False
            text = text[1:]
        else:
            _current_element += text[0]
            text = text[1:]

    _current_element = _current_element.strip()
    if _current_element:
        yield _current_element, _has_dynamic_function


def _copy_links(links: dict[str, list[str]], config: NeedsSphinxConfig) -> None:
    """Implement 'copy' logic for links."""
    copy_links: list[str] = []
    for link_type in config.extra_links:
        if link_type.get("copy", False) and (name := link_type["option"]) != "links":
            copy_links += links[name]  # Save extra links for main-links
    links["links"] += copy_links  # Set copied links to main-links


def _get_default_str_none(
    key: str,
    value: str | None,
    config: NeedsSphinxConfig,
    context: PredicateContextData,
    extras: dict[str, str | None],
    links: dict[str, tuple[str, ...]],
) -> str | None:
    if value is not None:
        return value
    return _get_default(key, config, context, extras, links)


def _get_default_str(
    key: str,
    value: str | None,
    config: NeedsSphinxConfig,
    context: PredicateContextData,
    extras: dict[str, str | None],
    links: dict[str, tuple[str, ...]],
) -> str:
    if value is not None:
        return value
    if (_default_value := _get_default(key, config, context, extras, links)) is None:
        return ""
    else:
        assert isinstance(_default_value, str)
        return _default_value


_T = TypeVar("_T")


def _get_default_list(
    key: str,
    value: None | list[_T],
    config: NeedsSphinxConfig,
    context: PredicateContextData,
    extras: dict[str, str | None],
    links: dict[str, tuple[str, ...]],
) -> list[_T]:
    if value is not None:
        return value
    if (_default_value := _get_default(key, config, context, extras, links)) is None:
        return []
    else:
        assert isinstance(_default_value, list)
        return _default_value


def _get_default_bool(
    key: str,
    value: None | bool,
    config: NeedsSphinxConfig,
    context: PredicateContextData,
    extras: dict[str, str | None],
    links: dict[str, tuple[str, ...]],
    *,
    default: bool = False,
) -> bool:
    if value is not None:
        return value
    if (_default_value := _get_default(key, config, context, extras, links)) is None:
        return default
    else:
        assert isinstance(_default_value, bool)
        return _default_value


def _get_default_extras(
    value: dict[str, str | None],
    config: NeedsSphinxConfig,
    context: PredicateContextData,
    extras: dict[str, str | None],
    links: dict[str, tuple[str, ...]],
) -> dict[str, str]:
    return {
        key: _get_default_str(key, value[key], config, context, extras, links)
        for key in value
    }


def _get_default_links(
    value: dict[str, list[str] | None],
    config: NeedsSphinxConfig,
    context: PredicateContextData,
    extras: dict[str, str | None],
    links: dict[str, tuple[str, ...]],
) -> dict[str, list[str]]:
    return {
        key: _get_default_list(key, value[key], config, context, extras, links)
        for key in value
    }


def _get_default(
    key: str,
    config: NeedsSphinxConfig,
    context: PredicateContextData,
    extras: dict[str, str | None],
    links: dict[str, tuple[str, ...]],
) -> None | Any:
    if (defaults := config.field_defaults.get(key)) is None:
        return None
    for predicate, v in defaults.get("predicates", []):
        # use the first predicate that is satisfied
        if apply_default_predicate(predicate, config, context, extras, links):
            return v

    return defaults.get("default", None)


def get_needs_view(app: Sphinx) -> NeedsView:
    """Return a read-only view of all resolved needs.

    .. important:: this should only be called within the write phase,
        after the needs have been fully collected.
        If not already done, this will ensure all needs are resolved
        (e.g. back links have been computed etc),
        and then lock the data to prevent further modification.
    """
    return SphinxNeedsData(app.env).get_needs_view()<|MERGE_RESOLUTION|>--- conflicted
+++ resolved
@@ -300,13 +300,9 @@
     )
     _copy_links(links, needs_config)
     # ensure parent_need is consistent with parent_needs
-<<<<<<< HEAD
-    parent_need = parent_needs[0] if (parent_needs := links.get("parent_needs")) else ""
-=======
     parent_need = (
         parent_needs[0] if (parent_needs := links.get("parent_needs")) else None
     )
->>>>>>> 42504331
 
     # Add the need and all needed information
     needs_data: NeedsInfoType = {
