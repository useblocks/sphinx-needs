--- conflicted
+++ resolved
@@ -20,8 +20,7 @@
 from urllib.parse import urlparse
 
 from docutils import nodes
-<<<<<<< HEAD
-from jinja2 import BaseLoader, Environment, Template
+from jinja2 import Environment, Template
 
 try:
     from matplotlib.figure import FigureBase
@@ -34,10 +33,6 @@
     FigureBase = "FigureBase"  # Forward-import style to preserve typing on fail
     MATPLOTLIB_AVAILABLE = False
 
-=======
-from jinja2 import Environment, Template
-from matplotlib.figure import FigureBase
->>>>>>> 6f28dc25
 from sphinx.application import BuildEnvironment, Sphinx
 
 from sphinx_needs.config import NeedsSphinxConfig
@@ -399,14 +394,9 @@
 
 
 def save_matplotlib_figure(app: Sphinx, figure: FigureBase, basename: str, fromdocname: str) -> nodes.image:
-<<<<<<< HEAD
     error_on_missing_matplotlib(MATPLOTLIB_AVAILABLE)
-    builder = unwrap(app.builder)
-    env = unwrap(builder.env)
-=======
     builder = app.builder
     env = app.env
->>>>>>> 6f28dc25
 
     image_folder = os.path.join(builder.outdir, builder.imagedir)
     os.makedirs(image_folder, exist_ok=True)
@@ -630,21 +620,6 @@
         docs["all"].append(docname)
 
     if category:
-<<<<<<< HEAD
-        if category not in env.needs_all_docs:
-            env.needs_all_docs[category] = []
-        if docname not in env.needs_all_docs[category]:
-            env.needs_all_docs[category].append(docname)
-
-
-def error_on_missing_matplotlib(matplotlib_available: bool):
-    """Raise an import error if matplotlib isn't available (optional dep)"""
-    if not matplotlib_available:
-        raise ImportError(
-            "Missing matplotlib dependency required for needbar/needpie directive. "
-            "Please install sphinx-needs with optional [matplotlib] flag"
-        )
-=======
         if category not in docs:
             docs[category] = []
         if docname not in docs[category]:
@@ -690,4 +665,12 @@
         )
         return "100"
     return scale
->>>>>>> 6f28dc25
+
+
+def error_on_missing_matplotlib(matplotlib_available: bool):
+    """Raise an import error if matplotlib isn't available (optional dep)"""
+    if not matplotlib_available:
+        raise ImportError(
+            "Missing matplotlib dependency required for needbar/needpie directive. "
+            "Please install sphinx-needs with optional [matplotlib] flag"
+        )