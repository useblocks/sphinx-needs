import cProfile
import importlib
import os
import re
from functools import wraps
from typing import Any, Dict, List, Optional, TypeVar
from urllib.parse import urlparse

from docutils import nodes
from sphinx.application import Sphinx

from sphinx_needs.defaults import NEEDS_PROFILING
from sphinx_needs.logging import get_logger

logger = get_logger(__name__)

NEEDS_FUNCTIONS = {}

# List of internal need option names. They should not be used by or presented to user.
INTERNALS = [
    "docname",
    "lineno",
    "target_node",
    "refid",
    "content",
    "pre_content",
    "post_content",
    "collapse",
    "parts",
    "id_parent",
    "id_complete",
    "title",
    "full_title",
    "is_part",
    "is_need",
    "type_prefix",
    "type_color",
    "type_style",
    "type",
    "type_name",
    "id",
    "hide",
    "hide_status",
    "hide_tags",
    "sections",
    "section_name",
    "content_node",
    # "parent_needs",
    "parent_need",
    # "child_needs",
    "is_external",
    "external_css",
    "is_modified",
    "modifications",
<<<<<<< HEAD
    "constraints",
    "constraints_passed",
    "constraints_results",
=======
    "diagram",
>>>>>>> 7188e038
]

MONTH_NAMES = [
    "January",
    "February",
    "March",
    "April",
    "May",
    "June",
    "July",
    "August",
    "September",
    "October",
    "November",
    "December",
]


def row_col_maker(
    app: Sphinx,
    fromdocname: str,
    all_needs,
    need_info,
    need_key,
    make_ref: bool = False,
    ref_lookup: bool = False,
    prefix: str = "",
):
    """
    Creates and returns a column.

    :param app: current sphinx app
    :param fromdocname: current document
    :param all_needs: Dictionary of all need objects
    :param need_info: need_info object, which stores all related need data
    :param need_key: The key to access the needed data from need_info
    :param make_ref: If true, creates a reference for the given data in need_key
    :param ref_lookup: If true, it uses the data to lookup for a related need and uses its data to create the reference
    :param prefix: string, which is used as prefix for the text output
    :return: column object (nodes.entry)
    """
    builder = unwrap(app.builder)
    env = unwrap(builder.env)

    row_col = nodes.entry(classes=["needs_" + need_key])
    para_col = nodes.paragraph()

    if need_key in need_info and need_info[need_key] is not None:
        if isinstance(need_info[need_key], (list, set)):
            data = need_info[need_key]
        else:
            data = [need_info[need_key]]

        for index, datum in enumerate(data):
            link_id = datum
            link_part = None

            link_list = []
            for link_type in env.config.needs_extra_links:
                link_list.append(link_type["option"])
                link_list.append(link_type["option"] + "_back")

            if need_key in link_list and "." in datum:
                link_id = datum.split(".")[0]
                link_part = datum.split(".")[1]

            datum_text = prefix + str(datum)
            text_col = nodes.Text(datum_text, datum_text)
            if make_ref or ref_lookup:
                try:
                    if need_info["is_external"]:
                        ref_col = nodes.reference("", "")
                    else:
                        # Mark reference as "internal" so that if the rinohtype builder is being used it produces an
                        # internal reference within the generated PDF instead of an external link. This replicates the
                        # behaviour of references created with the sphinx utility `make_refnode`.
                        ref_col = nodes.reference("", "", internal=True)

                    if make_ref:
                        if need_info["is_external"]:
                            ref_col["refuri"] = check_and_calc_base_url_rel_path(need_info["external_url"], fromdocname)
                            ref_col["classes"].append(need_info["external_css"])
                            row_col["classes"].append(need_info["external_css"])
                        else:
                            ref_col["refuri"] = builder.get_relative_uri(fromdocname, need_info["docname"])
                            ref_col["refuri"] += "#" + datum
                    elif ref_lookup:
                        temp_need = all_needs[link_id]
                        if temp_need["is_external"]:
                            ref_col["refuri"] = check_and_calc_base_url_rel_path(temp_need["external_url"], fromdocname)
                            ref_col["classes"].append(temp_need["external_css"])
                            row_col["classes"].append(temp_need["external_css"])
                        else:
                            ref_col["refuri"] = builder.get_relative_uri(fromdocname, temp_need["docname"])
                            ref_col["refuri"] += "#" + temp_need["id"]
                            if link_part:
                                ref_col["refuri"] += "." + link_part

                except KeyError:
                    para_col += text_col
                else:
                    ref_col.append(text_col)
                    para_col += ref_col
            else:
                para_col += text_col

            if index + 1 < len(data):
                para_col += nodes.emphasis("; ", "; ")

    row_col += para_col

    return row_col


def rstjinja(app: Sphinx, docname: str, source: List[str]) -> None:
    """
    Render our pages as a jinja template for fancy templating goodness.
    """
    builder = unwrap(app.builder)
    # Make sure we're outputting HTML
    if builder.format != "html":
        return
    src = source[0]
    rendered = builder.templates.render_string(src, app.config.html_context)
    source[0] = rendered


def import_prefix_link_edit(needs: Dict[str, Any], id_prefix: str, needs_extra_links: List[Dict[str, Any]]) -> None:
    """
    Changes existing links to support given prefix.
    Only link-ids get touched, which are part of ``needs`` (so are linking them).
    Other links do not get the prefix, as there are treated as "external" links.

    :param needs: Dict of all needs
    :param id_prefix: Prefix as string
    :param needs_extra_links: config var of all supported extra links. Normally coming from env.config.needs_extra_links
    :return:
    """
    needs_ids = needs.keys()

    for need in needs.values():
        for id in needs_ids:
            # Manipulate links in all link types
            for extra_link in needs_extra_links:
                if extra_link["option"] in need and id in need[extra_link["option"]]:
                    for n, link in enumerate(need[extra_link["option"]]):
                        if id == link:
                            need[extra_link["option"]][n] = f"{id_prefix}{id}"
            # Manipulate descriptions
            # ToDo: Use regex for better matches.
            need["description"] = need["description"].replace(id, "".join([id_prefix, id]))


def profile(keyword: str):
    """
    Activate profiling for a specific function.

    Activation only happens, if given keyword is part of ``needs_profiling``.
    """

    def inner(func):
        @wraps(func)
        def wrapper(*args, **kwargs):
            with cProfile.Profile() as pr:
                result = func(*args, **kwargs)

            profile_folder = os.path.join(os.getcwd(), "profile")
            profile_file = os.path.join(profile_folder, f"{keyword}.prof")
            if not os.path.exists(profile_file):
                os.makedirs(profile_folder, exist_ok=True)
            pr.dump_stats(profile_file)
            return result

        if keyword in NEEDS_PROFILING:
            return wrapper
        return func

    return inner


def check_and_calc_base_url_rel_path(external_url: str, fromdocname: str) -> str:
    """
    Check given base_url from needs_external_needs and calculate relative path if base_url is relative path.

    :param external_url: Caculated external_url from base_url in needs_external_needs
    :param fromdocname: document name
    :return: calculated external_url
    """
    ref_uri = external_url
    # check if given base_url is url or relative path
    parsed_url = urlparse(external_url)
    # get path sep considering plattform dependency, '\' for Windows, '/' fro Unix
    curr_path_sep = os.path.sep
    # check / or \ to determine the relative path to conf.py directory
    if not parsed_url.scheme and not os.path.isabs(external_url) and curr_path_sep in fromdocname:
        sub_level = len(fromdocname.split(curr_path_sep)) - 1
        ref_uri = os.path.join(sub_level * (".." + curr_path_sep), external_url)

    return ref_uri


def check_and_get_external_filter_func(current_needlist):
    """Check and import filter function from external python file."""
    # Check if external filter code is defined
    filter_func = None
    filter_args = []

    filter_func_ref = current_needlist.get("filter_func", None)

    if filter_func_ref:
        try:
            filter_module, filter_function = filter_func_ref.rsplit(".")
        except ValueError:
            logger.warn(f'Filter function not valid "{filter_func_ref}". Example: my_module:my_func')
            return []  # No needs found because of invalid filter function

        result = re.search(r"^([\w]+)(?:\((.*)\))*$", filter_function)
        filter_function = result.group(1)
        filter_args = result.group(2) or []

        try:
            final_module = importlib.import_module(filter_module)
            filter_func = getattr(final_module, filter_function)
        except Exception:
            logger.warn(f"Could not import filter function: {filter_func_ref}")
            return []

    return filter_func, filter_args


T = TypeVar("T")


def unwrap(obj: Optional[T]) -> T:
    assert obj is not None
    return obj<|MERGE_RESOLUTION|>--- conflicted
+++ resolved
@@ -52,13 +52,10 @@
     "external_css",
     "is_modified",
     "modifications",
-<<<<<<< HEAD
     "constraints",
     "constraints_passed",
     "constraints_results",
-=======
     "diagram",
->>>>>>> 7188e038
 ]
 
 MONTH_NAMES = [
