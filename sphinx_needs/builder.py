import json
import os
from typing import Iterable, List, Optional, Set

from docutils import nodes
from sphinx import version_info
from sphinx.application import Sphinx
from sphinx.builders import Builder

from sphinx_needs.config import NeedsSphinxConfig
from sphinx_needs.data import NeedsInfoType, SphinxNeedsData
from sphinx_needs.logging import get_logger
from sphinx_needs.needsfile import NeedsList

log = get_logger(__name__)


class NeedsBuilder(Builder):
    name = "needs"
    format = "needs"
    file_suffix = ".txt"
    links_suffix = None

    def write_doc(self, docname: str, doctree: nodes.document) -> None:
        pass

    def finish(self) -> None:
        env = self.env
        data = SphinxNeedsData(env)
        filters = data.get_or_create_filters()
        version = getattr(env.config, "version", "unset")
        needs_list = NeedsList(env.config, self.outdir, self.srcdir)
        needs_config = NeedsSphinxConfig(env.config)

        if needs_config.file:
            needs_file = needs_config.file
            needs_list.load_json(needs_file)
        else:
            # check if needs.json file exists in conf.py directory
            needs_json = os.path.join(self.srcdir, "needs.json")
            if os.path.exists(needs_json):
                log.info("needs.json found, but will not be used because needs_file not configured.")

        # Clean needs_list from already stored needs of the current version.
        # This is needed as needs could have been removed from documentation and if this is the case,
        # removed needs would stay in needs_list, if list gets not cleaned.
        needs_list.wipe_version(version)
        #
        from sphinx_needs.filter_common import filter_needs

        filter_string = needs_config.builder_filter
        filtered_needs: List[NeedsInfoType] = filter_needs(self.app, data.get_or_create_needs().values(), filter_string)

        for need in filtered_needs:
            needs_list.add_need(version, need)

        for need_filter in filters.values():
            if need_filter["export_id"]:
                needs_list.add_filter(version, need_filter)

        try:
            needs_list.write_json()
        except Exception as e:
            log.error(f"Error during writing json file: {e}")
        else:
            log.info("Needs successfully exported")

    def get_outdated_docs(self) -> Iterable[str]:
        return []

    def prepare_writing(self, _docnames: Set[str]) -> None:
        pass

    def write_doc_serialized(self, _docname: str, _doctree: nodes.document) -> None:
        pass

    def cleanup(self) -> None:
        pass

    def get_target_uri(self, _docname: str, _typ: Optional[str] = None) -> str:
        return ""


def build_needs_json(app: Sphinx, _exception: Exception) -> None:
    env = app.env

    if not NeedsSphinxConfig(env.config).build_json:
        return

    # Do not create an additional needs.json, if builder is already "needs".
    if isinstance(app.builder, NeedsBuilder):
        return

    try:
        needs_builder = NeedsBuilder(app, env)
    except TypeError:
        needs_builder = NeedsBuilder(app)
        needs_builder.set_environment(env)

    needs_builder.finish()


class NeedumlsBuilder(Builder):
    name = "needumls"

    def write_doc(self, docname: str, doctree: nodes.document) -> None:
        pass

    def finish(self) -> None:
        env = self.env
        needumls = SphinxNeedsData(env).get_or_create_umls().values()

        for needuml in needumls:
            if needuml["save"]:
                puml_content = needuml["content_calculated"]
                # check if given save path dir exists
                save_path = os.path.join(self.outdir, needuml["save"])
                save_dir = os.path.dirname(save_path)
                if not os.path.exists(save_dir):
                    os.makedirs(save_dir, exist_ok=True)

                log.info(f"Storing needuml data to file {save_path}.")
                with open(save_path, "w") as f:
                    f.write(puml_content)

    def get_outdated_docs(self) -> Iterable[str]:
        return []

    def prepare_writing(self, _docnames: Set[str]) -> None:
        pass

    def write_doc_serialized(self, _docname: str, _doctree: nodes.document) -> None:
        pass

    def cleanup(self) -> None:
        pass

    def get_target_uri(self, _docname: str, _typ: Optional[str] = None) -> str:
        return ""


def build_needumls_pumls(app: Sphinx, _exception: Exception) -> None:
    env = app.env
    config = NeedsSphinxConfig(env.config)

    if not config.build_needumls:
        return

    # Do not create additional files for saved plantuml content, if builder is already "needumls".
    if isinstance(app.builder, NeedumlsBuilder):
        return

    # if other builder like html used together with config: needs_build_needumls
    if version_info[0] >= 5:
        needs_builder = NeedumlsBuilder(app, env)
        needs_builder.outdir = os.path.join(needs_builder.outdir, config.build_needumls)
    else:
        needs_builder = NeedumlsBuilder(app)
        needs_builder.outdir = os.path.join(needs_builder.outdir, config.build_needumls)
        needs_builder.set_environment(env)

    needs_builder.finish()


<<<<<<< HEAD
class NeedsLookUpTableBuilder(Builder):
    name = "needs_lut"
=======
class NeedsIdBuilder(Builder):
    """Json builder for needs, which creates separate json-files per need"""

    name = "needs_id"
>>>>>>> c1682ba1
    format = "needs"
    file_suffix = ".txt"
    links_suffix = None

    def write_doc(self, docname: str, doctree: nodes.document) -> None:
        pass

    def finish(self) -> None:
<<<<<<< HEAD
        env = unwrap(self.env)
        needs = env.needs_all_needs.values()
        needs_dict = {}
        for need in needs:
            if need["is_external"]:
                needs_dict[need["id"]] = need["external_url"]
            else:
                needs_dict[need["id"]] = need["docname"]

        try:
            fname = os.path.join(self.outdir, "needs_lut.json")
            with open(fname, "w", encoding="utf-8") as f:
                json.dump(needs_dict, f, indent=4)
        except Exception as e:
            log.error(f"Error during writing json file: {e}")
        else:
            log.info("Needs lookup table json successfully created")
=======
        env = self.env
        data = SphinxNeedsData(env)
        needs = data.get_or_create_needs().values()  # We need a list of needs for later filter checks
        version = getattr(env.config, "version", "unset")
        needs_config = NeedsSphinxConfig(env.config)
        filter_string = needs_config.builder_filter
        from sphinx_needs.filter_common import filter_needs

        filtered_needs = filter_needs(self.app, needs, filter_string)
        needs_build_json_per_id_path = needs_config.build_json_per_id_path
        needs_dir = os.path.join(self.outdir, needs_build_json_per_id_path)
        if not os.path.exists(needs_dir):
            os.makedirs(needs_dir, exist_ok=True)
        for need in filtered_needs:
            needs_list = NeedsList(env.config, self.outdir, self.srcdir)
            needs_list.wipe_version(version)
            needs_list.add_need(version, need)
            id = need["id"]
            try:
                file_name = f"{id}.json"
                needs_list.write_json(file_name, needs_dir)
            except Exception as e:
                log.error(f"Needs-ID Builder {id} error: {e}")
        log.info("Needs_id successfully exported")
>>>>>>> c1682ba1

    def get_outdated_docs(self) -> Iterable[str]:
        return []

    def prepare_writing(self, _docnames: Set[str]) -> None:
        pass

    def write_doc_serialized(self, _docname: str, _doctree: nodes.document) -> None:
        pass

    def cleanup(self) -> None:
        pass

    def get_target_uri(self, _docname: str, _typ: Optional[str] = None) -> str:
        return ""


<<<<<<< HEAD
def build_needs_look_up_json(app: Sphinx, _exception: Exception) -> None:
    env = unwrap(app.env)

    if not env.config.needs_lut_build_json:
        return

    # Do not create an additional look up table json, if builder is already in use.
    if isinstance(app.builder, NeedsLookUpTableBuilder):
        return

    try:
        needs_lut_builder = NeedsLookUpTableBuilder(app, env)
    except TypeError:
        needs_lut_builder = NeedsLookUpTableBuilder(app)
        needs_lut_builder.set_environment(env)

    needs_lut_builder.finish()
=======
def build_needs_id_json(app: Sphinx, _exception: Exception) -> None:
    env = app.env

    if not NeedsSphinxConfig(env.config).build_json_per_id:
        return

    # Do not create an additional needs_json for every needs_id, if builder is already "needs_id".
    if isinstance(app.builder, NeedsIdBuilder):
        return
    try:
        needs_id_builder = NeedsIdBuilder(app, env)
    except TypeError:
        needs_id_builder = NeedsIdBuilder(app)
        needs_id_builder.set_environment(env)

    needs_id_builder.finish()
>>>>>>> c1682ba1
<|MERGE_RESOLUTION|>--- conflicted
+++ resolved
@@ -1,4 +1,3 @@
-import json
 import os
 from typing import Iterable, List, Optional, Set
 
@@ -162,15 +161,10 @@
     needs_builder.finish()
 
 
-<<<<<<< HEAD
-class NeedsLookUpTableBuilder(Builder):
-    name = "needs_lut"
-=======
 class NeedsIdBuilder(Builder):
     """Json builder for needs, which creates separate json-files per need"""
 
     name = "needs_id"
->>>>>>> c1682ba1
     format = "needs"
     file_suffix = ".txt"
     links_suffix = None
@@ -179,25 +173,6 @@
         pass
 
     def finish(self) -> None:
-<<<<<<< HEAD
-        env = unwrap(self.env)
-        needs = env.needs_all_needs.values()
-        needs_dict = {}
-        for need in needs:
-            if need["is_external"]:
-                needs_dict[need["id"]] = need["external_url"]
-            else:
-                needs_dict[need["id"]] = need["docname"]
-
-        try:
-            fname = os.path.join(self.outdir, "needs_lut.json")
-            with open(fname, "w", encoding="utf-8") as f:
-                json.dump(needs_dict, f, indent=4)
-        except Exception as e:
-            log.error(f"Error during writing json file: {e}")
-        else:
-            log.info("Needs lookup table json successfully created")
-=======
         env = self.env
         data = SphinxNeedsData(env)
         needs = data.get_or_create_needs().values()  # We need a list of needs for later filter checks
@@ -222,7 +197,6 @@
             except Exception as e:
                 log.error(f"Needs-ID Builder {id} error: {e}")
         log.info("Needs_id successfully exported")
->>>>>>> c1682ba1
 
     def get_outdated_docs(self) -> Iterable[str]:
         return []
@@ -240,11 +214,83 @@
         return ""
 
 
-<<<<<<< HEAD
+def build_needs_id_json(app: Sphinx, _exception: Exception) -> None:
+    env = app.env
+
+    if not NeedsSphinxConfig(env.config).build_json_per_id:
+        return
+
+    # Do not create an additional needs_json for every needs_id, if builder is already "needs_id".
+    if isinstance(app.builder, NeedsIdBuilder):
+        return
+    try:
+        needs_id_builder = NeedsIdBuilder(app, env)
+    except TypeError:
+        needs_id_builder = NeedsIdBuilder(app)
+        needs_id_builder.set_environment(env)
+
+    needs_id_builder.finish()
+
+
+class NeedsLookUpTableBuilder(Builder):
+    """
+    JSON builder for needs, which creates a simple JSON file including only all keys is need' id and the value is doc name or external_url
+    """
+
+    name = "needs_lut"
+    format = "needs"
+    file_suffix = ".txt"
+    links_suffix = None
+
+    def write_doc(self, docname: str, doctree: nodes.document) -> None:
+        pass
+
+    def finish(self) -> None:
+        env = self.env
+        data = SphinxNeedsData(env)
+        needs = data.get_or_create_needs().values()  # We need a list of needs for later filter checks
+        needs_dict = {}
+        needs_config = NeedsSphinxConfig(env.config)
+        filter_string = needs_config.builder_filter
+        from sphinx_needs.filter_common import filter_needs
+
+        filtered_needs = filter_needs(self.app, needs, filter_string)
+        for need in filtered_needs:
+            if need["is_external"]:
+                needs_dict[need["id"]] = need["external_url"]
+            else:
+                needs_dict[need["id"]] = need["docname"]
+
+        version = getattr(env.config, "version", "unset")
+        needs_list = NeedsList(env.config, self.outdir, self.srcdir)
+        needs_list.add_lut_need(version, needs_dict)
+        try:
+            needs_list.write_json("needs_lut.json")
+        except Exception as e:
+            log.error(f"Error during writing json file: {e}")
+        else:
+            log.info("Needs lookup table json successfully created")
+
+    def get_outdated_docs(self) -> Iterable[str]:
+        return []
+
+    def prepare_writing(self, _docnames: Set[str]) -> None:
+        pass
+
+    def write_doc_serialized(self, _docname: str, _doctree: nodes.document) -> None:
+        pass
+
+    def cleanup(self) -> None:
+        pass
+
+    def get_target_uri(self, _docname: str, _typ: Optional[str] = None) -> str:
+        return ""
+
+
 def build_needs_look_up_json(app: Sphinx, _exception: Exception) -> None:
-    env = unwrap(app.env)
-
-    if not env.config.needs_lut_build_json:
+    env = app.env
+
+    if not NeedsSphinxConfig(env.config).lut_build_json:
         return
 
     # Do not create an additional look up table json, if builder is already in use.
@@ -257,22 +303,4 @@
         needs_lut_builder = NeedsLookUpTableBuilder(app)
         needs_lut_builder.set_environment(env)
 
-    needs_lut_builder.finish()
-=======
-def build_needs_id_json(app: Sphinx, _exception: Exception) -> None:
-    env = app.env
-
-    if not NeedsSphinxConfig(env.config).build_json_per_id:
-        return
-
-    # Do not create an additional needs_json for every needs_id, if builder is already "needs_id".
-    if isinstance(app.builder, NeedsIdBuilder):
-        return
-    try:
-        needs_id_builder = NeedsIdBuilder(app, env)
-    except TypeError:
-        needs_id_builder = NeedsIdBuilder(app)
-        needs_id_builder.set_environment(env)
-
-    needs_id_builder.finish()
->>>>>>> c1682ba1
+    needs_lut_builder.finish()