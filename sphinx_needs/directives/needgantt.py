--- conflicted
+++ resolved
@@ -151,16 +151,12 @@
 
         plantuml_block_text = ".. plantuml::\n" "\n" "   @startgantt" "   @endgantt"
         puml_node = plantuml(plantuml_block_text)
-<<<<<<< HEAD
 
         # Add source origin
         puml_node.line = current_needgantt["lineno"]
         puml_node.source = env.doc2path(current_needgantt["docname"])
 
-        puml_node["uml"] = "@startuml\n"
-=======
         puml_node["uml"] = "@startgantt\n"
->>>>>>> 7aefddcf
 
         # Adding config
         config = current_needgantt["config"]
