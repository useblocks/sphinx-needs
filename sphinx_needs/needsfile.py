"""
Cares about the correct handling with ``needs.json`` files.

Creates, checks and imports ``needs.json`` files.
"""

from __future__ import annotations

import json
import os
import sys
from datetime import datetime
from typing import Any

from jsonschema import Draft7Validator
from sphinx.config import Config

from sphinx_needs.config import NEEDS_CONFIG, NeedsSphinxConfig
from sphinx_needs.data import NeedsCoreFields, NeedsFilterType, NeedsInfoType
from sphinx_needs.logging import get_logger, log_warning

log = get_logger(__name__)


def generate_needs_schema(config: Config) -> dict[str, Any]:
    """Generate a JSON schema for all fields in each need item.

    It is based on:
    * the core fields defined in NeedsCoreFields
    * the extra options defined dynamically
    * the global options defined dynamically
    * the extra links defined dynamically
    """
    properties: dict[str, Any] = {}

    for name, extra_params in NEEDS_CONFIG.extra_options.items():
        properties[name] = {
            "type": "string",
            "description": extra_params.description,
            "field_type": "extra",
            "default": "",
        }

    # TODO currently extra options can overlap with core fields,
    # in which case they are ignored,
    # (this is the case for `type` added by the github service)
    # hence this is why we add the core options after the extra options
    for name, core_params in NeedsCoreFields.items():
        if core_params.get("exclude_json"):
            continue
        properties[name] = core_params["schema"]
        properties[name]["description"] = f"{core_params['description']}"
        properties[name]["field_type"] = "core"

    needs_config = NeedsSphinxConfig(config)

    for link in needs_config.extra_links:
        properties[link["option"]] = {
            "type": "array",
            "items": {"type": "string"},
            "description": "Link field",
            "field_type": "links",
            "default": [],
        }

    for name in needs_config.global_options:
        if name not in properties:
            properties[name] = {
                "type": "string",
                "description": "Added by needs_global_options configuration",
                "field_type": "global",
                "default": "",
            }

    return {
        "$schema": "http://json-schema.org/draft-07/schema#",
        "type": "object",
        "properties": properties,
    }


class NeedsList:
    JSON_KEY_EXCLUSIONS_NEEDS = {
        name for name, params in NeedsCoreFields.items() if params.get("exclude_json")
    }

<<<<<<< HEAD
    JSON_KEY_EXCLUSIONS_FILTERS = {
        "links_back",
        "type_color",
        "hide_status",
        "hide",
        "type_prefix",
        "lineno",
        "lineno_content",
        "collapse",
        "type_style",
        "hide_tags",
        "content",
    }

=======
>>>>>>> bb49a01e
    def __init__(
        self, config: Config, outdir: str, confdir: str, add_schema: bool = True
    ) -> None:
        self.config = config
        self.needs_config = NeedsSphinxConfig(config)
        self.outdir = outdir
        self.confdir = confdir
        self._schema = generate_needs_schema(config) if add_schema else None
        self._need_defaults = (
            {
                name: value["default"]
                for name, value in self._schema["properties"].items()
                if "default" in value
            }
            if self._schema
            else {}
        )
        self.current_version = config.version
        self.project = config.project
        self.needs_list = {
            "project": self.project,
            "current_version": self.current_version,
            "versions": {},
        }
        if not self.needs_config.reproducible_json:
            self.needs_list["created"] = ""
        self.log = log
        # also exclude back links for link types dynamically set by the user
        back_link_keys = {x["option"] + "_back" for x in self.needs_config.extra_links}
        self._exclude_need_keys = self.JSON_KEY_EXCLUSIONS_NEEDS | back_link_keys

    def update_or_add_version(self, version: str) -> None:
        if version not in self.needs_list["versions"].keys():
            self.needs_list["versions"][version] = {
                "needs_amount": 0,
                "needs": {},
                "filters_amount": 0,
                "filters": {},
            }
            if self._schema:
                self.needs_list["versions"][version]["needs_schema"] = self._schema
            if not self.needs_config.reproducible_json:
                self.needs_list["versions"][version]["created"] = ""

        if "needs" not in self.needs_list["versions"][version].keys():
            self.needs_list["versions"][version]["needs"] = {}

        if not self.needs_config.reproducible_json:
            self.needs_list["versions"][version]["created"] = datetime.now().isoformat()

    def add_need(self, version: str, need_info: NeedsInfoType) -> None:
        self.update_or_add_version(version)
        writable_needs = {
            key: value
            for key, value in need_info.items()
            if key not in self._exclude_need_keys
        }
        if self.needs_config.json_remove_defaults:
            writable_needs = {
                key: value
                for key, value in writable_needs.items()
                if not (
                    key in self._need_defaults and value == self._need_defaults[key]
                )
            }
        writable_needs["description"] = need_info["content"]  # TODO why this?
        self.needs_list["versions"][version]["needs"][need_info["id"]] = writable_needs
        self.needs_list["versions"][version]["needs_amount"] = len(
            self.needs_list["versions"][version]["needs"]
        )

    def add_filter(self, version: str, need_filter: NeedsFilterType) -> None:
        self.update_or_add_version(version)
        writable_filters = {**need_filter}
        self.needs_list["versions"][version]["filters"][
            need_filter["export_id"].upper()
        ] = writable_filters
        self.needs_list["versions"][version]["filters_amount"] = len(
            self.needs_list["versions"][version]["filters"]
        )

    def wipe_version(self, version: str) -> None:
        if version in self.needs_list["versions"]:
            del self.needs_list["versions"][version]

    def write_json(self, needs_file: str = "needs.json", needs_path: str = "") -> None:
        # We need to rewrite some data, because this kind of data gets overwritten during needs.json import.
        if not self.needs_config.reproducible_json:
            self.needs_list["created"] = datetime.now().isoformat()
        else:
            self.needs_list.pop("created", None)
        self.needs_list["current_version"] = self.current_version
        self.needs_list["project"] = self.project
        if needs_path:
            needs_dir = needs_path
        else:
            needs_dir = self.outdir

        with open(os.path.join(needs_dir, needs_file), "w") as f:
            json.dump(self.needs_list, f, sort_keys=True)

    def load_json(self, file: str) -> None:
        if not os.path.isabs(file):
            file = os.path.join(self.confdir, file)

        if not os.path.exists(file):
            log_warning(self.log, f"Could not load needs json file {file}", None, None)
        else:
            errors = check_needs_file(file)
            # We only care for schema errors here, all other possible errors
            # are not important for need-imports.
            if errors.schema:
                self.log.info(f"Schema validation errors detected in file {file}:")
                for error in errors.schema:
                    self.log.info(f'  {error.message} -> {".".join(error.path)}')

            with open(file) as needs_file:
                try:
                    needs_list = json.load(needs_file)
                except json.JSONDecodeError:
                    log_warning(
                        self.log, f"Could not decode json file {file}", None, None
                    )
                else:
                    self.needs_list = needs_list

            self.log.debug(f"needs.json file loaded: {file}")


class Errors:
    def __init__(self, schema_errors: list[Any]):
        self.schema = schema_errors


def check_needs_file(path: str) -> Errors:
    """
    Checks a given json-file, if it passes our needs.json structure tests.

    Current checks:
    * Schema validation

    :param path: File path to a needs.json file
    :return: Dict, with error reports
    """
    schema_path = os.path.join(os.path.dirname(__file__), "needsfile.json")
    with open(schema_path) as schema_file:
        needs_schema = json.load(schema_file)

    with open(path) as needs_file:
        try:
            needs_data = json.load(needs_file)
        except json.JSONDecodeError as e:
            raise SphinxNeedsFileException(
                f'Problems loading json file "{path}". '
                f"Maybe it is empty or has an invalid json format. Original exception: {e}"
            )

    validator = Draft7Validator(needs_schema)
    schema_errors = list(validator.iter_errors(needs_data))

    # In future there may be additional types of validations.
    # So lets already use a class for all errors
    return Errors(schema_errors)


if "main" in __name__:
    """
    Allows a simple call via CLI::

        python needsfile.py docs/needs/needs.json
    """
    try:
        needs_file = sys.argv[1]
    except IndexError:
        needs_file = "needs.json"
    check_needs_file(needs_file)


class SphinxNeedsFileException(BaseException):
    """Exception for any file handling problems inside Sphinx-Needs"""<|MERGE_RESOLUTION|>--- conflicted
+++ resolved
@@ -84,23 +84,6 @@
         name for name, params in NeedsCoreFields.items() if params.get("exclude_json")
     }
 
-<<<<<<< HEAD
-    JSON_KEY_EXCLUSIONS_FILTERS = {
-        "links_back",
-        "type_color",
-        "hide_status",
-        "hide",
-        "type_prefix",
-        "lineno",
-        "lineno_content",
-        "collapse",
-        "type_style",
-        "hide_tags",
-        "content",
-    }
-
-=======
->>>>>>> bb49a01e
     def __init__(
         self, config: Config, outdir: str, confdir: str, add_schema: bool = True
     ) -> None:
