--- conflicted
+++ resolved
@@ -185,10 +185,6 @@
             self.needs_list.pop("created", None)
         self.needs_list["current_version"] = self.current_version
         self.needs_list["project"] = self.project
-<<<<<<< HEAD
-        needs_dir = needs_path if needs_path else self.outdir
-=======
->>>>>>> 0d5d316c
 
     def write_json(self, needs_file: str = "needs.json", needs_path: str = "") -> None:
         self._finalise()
