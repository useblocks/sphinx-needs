--- conflicted
+++ resolved
@@ -142,121 +142,10 @@
 
     app.add_builder(NeedsBuilder)
     app.add_builder(NeedumlsBuilder)
-<<<<<<< HEAD
     app.add_builder(NeedsIdBuilder)
-    app.add_config_value(
-        "needs_types",
-        [
-            {"directive": "req", "title": "Requirement", "prefix": "R_", "color": "#BFD8D2", "style": "node"},
-            {"directive": "spec", "title": "Specification", "prefix": "S_", "color": "#FEDCD2", "style": "node"},
-            {"directive": "impl", "title": "Implementation", "prefix": "I_", "color": "#DF744A", "style": "node"},
-            {"directive": "test", "title": "Test Case", "prefix": "T_", "color": "#DCB239", "style": "node"},
-            # Kept for backwards compatibility
-            {"directive": "need", "title": "Need", "prefix": "N_", "color": "#9856a5", "style": "node"},
-        ],
-        "html",
-    )
-    app.add_config_value("needs_include_needs", True, "html", types=[bool])
-    app.add_config_value("needs_need_name", "Need", "html", types=[str])
-    app.add_config_value("needs_spec_name", "Specification", "html", types=[str])
-    app.add_config_value("needs_id_prefix_needs", "", "html", types=[str])
-    app.add_config_value("needs_id_prefix_specs", "", "html", types=[str])
-    app.add_config_value("needs_id_length", 5, "html", types=[int])
-    app.add_config_value("needs_id_from_title", False, "html", types=[bool])
-    app.add_config_value("needs_specs_show_needlist", False, "html", types=[bool])
-    app.add_config_value("needs_id_required", False, "html", types=[bool])
-    app.add_config_value(
-        "needs_id_regex",
-        f"^[A-Z0-9_]{{{app.config.needs_id_length},}}",
-        "html",
-    )
-    app.add_config_value("needs_show_link_type", False, "html", types=[bool])
-    app.add_config_value("needs_show_link_title", False, "html", types=[bool])
-    app.add_config_value("needs_show_link_id", True, "html", types=[bool])
-    app.add_config_value("needs_file", None, "html")
-    app.add_config_value("needs_table_columns", "ID;TITLE;STATUS;TYPE;OUTGOING;TAGS", "html")
-    app.add_config_value("needs_table_style", "DATATABLES", "html")
-
-    app.add_config_value("needs_role_need_template", "{title} ({id})", "html")
-    app.add_config_value("needs_role_need_max_title_length", 30, "html", types=[int])
-
-    app.add_config_value("needs_extra_options", [], "html")
-    app.add_config_value("needs_title_optional", False, "html", types=[bool])
-    app.add_config_value("needs_max_title_length", -1, "html", types=[int])
-    app.add_config_value("needs_title_from_content", False, "html", types=[bool])
-
-    app.add_config_value("needs_diagram_template", DEFAULT_DIAGRAM_TEMPLATE, "html")
-
-    app.add_config_value("needs_functions", [], "html", types=[list])
-    app.add_config_value("needs_global_options", {}, "html", types=[dict])
-
-    app.add_config_value("needs_duration_option", "duration", "html")
-    app.add_config_value("needs_completion_option", "completion", "html")
-
-    app.add_config_value("needs_needextend_strict", True, "html", types=[bool])
-
-    # If given, only the defined status are allowed.
-    # Values needed for each status:
-    # * name
-    # * description
-    # Example: [{"name": "open", "description": "open status"}, {...}, {...}]
-    app.add_config_value("needs_statuses", [], "html")
-
-    # If given, only the defined tags are allowed.
-    # Values needed for each tag:
-    # * name
-    # * description
-    # Example: [{"name": "new", "description": "new needs"}, {...}, {...}]
-    app.add_config_value("needs_tags", [], "html", types=[list])
-
-    # Path of css file, which shall be used for need style
-    app.add_config_value("needs_css", "modern.css", "html")
-
-    # Prefix for need_part output in tables
-    app.add_config_value("needs_part_prefix", "\u2192\u00a0", "html")
-
-    # List of additional links, which can be used by setting related option
-    # Values needed for each new link:
-    # * name (will also be the option name)
-    # * incoming
-    # * copy_link (copy to common links data. Default: True)
-    # * color (used for needflow. Default: #000000)
-    # Example: [{"name": "blocks, "incoming": "is blocked by", "copy_link": True, "color": "#ffcc00"}]
-    app.add_config_value("needs_extra_links", [], "html")
-
-    # Deactivate log msgs of dead links if set to False, default is True
-    app.add_config_value("needs_report_dead_links", True, "html", types=[bool])
-
-    app.add_config_value("needs_filter_data", {}, "html")
-    app.add_config_value("needs_allow_unsafe_filters", False, "html")
-
-    app.add_config_value("needs_flow_show_links", False, "html")
-    app.add_config_value("needs_flow_link_types", ["links"], "html")
-
-    app.add_config_value("needs_warnings", {}, "html")
-    app.add_config_value("needs_warnings_always_warn", False, "html", types=[bool])
-    app.add_config_value("needs_layouts", {}, "html")
-    app.add_config_value("needs_default_layout", "clean", "html")
-    app.add_config_value("needs_default_style", None, "html")
-
-    app.add_config_value("needs_flow_configs", {}, "html")
-
-    app.add_config_value("needs_template_folder", "needs_templates/", "html")
-
-    app.add_config_value("needs_services", {}, "html")
-    app.add_config_value("needs_service_all_data", False, "html", types=[bool])
-
-    app.add_config_value("needs_debug_no_external_calls", False, "html", types=[bool])
-
-    app.add_config_value("needs_external_needs", [], "html")
-=======
->>>>>>> fed29658
 
     NeedsSphinxConfig.add_config_values(app)
 
-    # add json file per needs_id
-    app.add_config_value("needs_build_json_per_id", False, "html", types=[bool])
-    app.add_config_value("needs_build_json_per_id_path", "needs_id", "html")
     # Define nodes
     app.add_node(Need, html=(html_visit, html_depart), latex=(latex_visit, latex_depart))
     app.add_node(
