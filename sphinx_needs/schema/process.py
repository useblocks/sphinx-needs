import time
from collections.abc import Mapping

from sphinx.application import Sphinx
from sphinx.builders import Builder
from sphinx.util import logging

from sphinx_needs.api import get_needs_view
from sphinx_needs.config import NeedsSphinxConfig
from sphinx_needs.data import SphinxNeedsData
from sphinx_needs.logging import log_error, log_warning
from sphinx_needs.needsfile import generate_needs_schema
from sphinx_needs.schema.config import NeedFieldsSchemaType, SchemasRootType
from sphinx_needs.schema.core import NeedFieldProperties, validate_need
from sphinx_needs.schema.reporting import (
    OntologyWarning,
    clear_debug_dir,
    generate_json_schema_validation_report,
    get_formatted_warnings,
)

logger = logging.getLogger(__name__)


def process_schemas(app: Sphinx, builder: Builder) -> None:
    """
    Validate all needs in a loop.

    Warnings and errors are emitted at the end.
    """
    needs = get_needs_view(app)
    config = NeedsSphinxConfig(app.config)

<<<<<<< HEAD
    # upfront work
    any_static_found = merge_static_schemas(config)

    if not config.schema_validation_enabled:
        return

    if not (any_static_found or (config.schema_definitions.get("schemas"))):
=======
    extra_option_schema: NeedFieldsSchemaType = {
        "type": "object",
        "properties": {
            name: option.schema
            for name, option in config.extra_options.items()
            if option.schema is not None
        },
    }
    extra_link_schema: NeedFieldsSchemaType = {
        "type": "object",
        "properties": {
            link["option"]: link["schema"]
            for link in config.extra_links
            if "schema" in link and link["schema"] is not None
        },
    }

    if not (
        extra_option_schema["properties"]
        or extra_link_schema["properties"]
        or (config.schema_definitions.get("schemas"))
    ):
>>>>>>> 60b4408a
        # nothing to validate but always generate report file
        generate_json_schema_validation_report(
            duration=0.00,
            need_2_warnings={},
            report_file_path=app.outdir / "schema_violations.json",
            validated_needs_count=0,
            validated_rate=0,
        )
        return

    schema = SphinxNeedsData(app.env).get_schema()
    field_properties: Mapping[str, NeedFieldProperties] = generate_needs_schema(schema)[
        "properties"
    ]

    if config.schema_debug_active:
        clear_debug_dir(config)

    # Start timer before validation loop
    start_time = time.perf_counter()

    need_2_warnings: dict[str, list[OntologyWarning]] = {}

    # validate needs
    type_schemas: list[SchemasRootType] = []
    if config.schema_definitions and "schemas" in config.schema_definitions:
        type_schemas = config.schema_definitions["schemas"]
    for need in needs.values():
        nested_warnings = validate_need(
            config=config,
            need=need,
            needs=needs,
            field_properties=field_properties,
            extra_option_schemas=extra_option_schema,
            extra_link_schemas=extra_link_schema,
            type_schemas=type_schemas,
        )
        if nested_warnings:
            need_2_warnings[need["id"]] = nested_warnings

    # Stop timer after validation loop
    end_time = time.perf_counter()

    formatted_warnings = get_formatted_warnings(need_2_warnings)
    for warning in formatted_warnings:
        if warning["log_lvl"] == "warning":
            log_warning(
                logger,
                warning["message"],
                warning["subtype"],  # type: ignore[arg-type]
                None,
                type=warning["type"],
            )
        elif warning["log_lvl"] == "error":
            log_error(
                logger,
                warning["message"],
                warning["subtype"],  # type: ignore[arg-type]
                None,
                type=warning["type"],
            )

    duration = end_time - start_time
    validated_needs_count = len(needs)
    validated_rate = (
        round(validated_needs_count / duration) if duration > 0 else float("inf")
    )
    generate_json_schema_validation_report(
        duration=duration,
        need_2_warnings=need_2_warnings,
        report_file_path=app.outdir / "schema_violations.json",
        validated_needs_count=validated_needs_count,
        validated_rate=validated_rate,
    )
    logger.info(
        f"Schema validation completed with {len(formatted_warnings)} warning(s) in {duration:.3f} seconds. Validated {validated_rate} needs/s."
    )<|MERGE_RESOLUTION|>--- conflicted
+++ resolved
@@ -28,18 +28,11 @@
 
     Warnings and errors are emitted at the end.
     """
-    needs = get_needs_view(app)
     config = NeedsSphinxConfig(app.config)
-
-<<<<<<< HEAD
-    # upfront work
-    any_static_found = merge_static_schemas(config)
 
     if not config.schema_validation_enabled:
         return
 
-    if not (any_static_found or (config.schema_definitions.get("schemas"))):
-=======
     extra_option_schema: NeedFieldsSchemaType = {
         "type": "object",
         "properties": {
@@ -62,7 +55,6 @@
         or extra_link_schema["properties"]
         or (config.schema_definitions.get("schemas"))
     ):
->>>>>>> 60b4408a
         # nothing to validate but always generate report file
         generate_json_schema_validation_report(
             duration=0.00,
@@ -83,6 +75,8 @@
 
     # Start timer before validation loop
     start_time = time.perf_counter()
+
+    needs = get_needs_view(app)
 
     need_2_warnings: dict[str, list[OntologyWarning]] = {}
 
