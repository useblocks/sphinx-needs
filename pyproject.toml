--- conflicted
+++ resolved
@@ -59,15 +59,14 @@
 # pyparsing 3.0.5 does not work with current "packaging" lib
 pyparsing = "==3.0.8"  # 3.0.5 error: https://github.com/pyparsing/pyparsing/issues/329
 
+sphinx-immaterial = { version = ">0.6.7", optional = true }
+
 [tool.black]
 line-length = 120
 
 [tool.isort]
 profile = "black"
 
-<<<<<<< HEAD
-sphinx-immaterial = { version = ">0.6.7", optional = true }
-=======
 [tool.mypy]
 strict = true
 show_error_codes = true
@@ -95,7 +94,6 @@
   'sphinxcontrib.needs.warnings.*',
 ]
 ignore_errors = true
->>>>>>> 8fb6b7e7
 
 [tool.poetry.extras]
 docs = ["sphinx>=4.0"]
