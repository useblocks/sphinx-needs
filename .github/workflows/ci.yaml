--- conflicted
+++ resolved
@@ -11,15 +11,10 @@
         # 3.9.8 seems to be broken with type_ast
         # https://www.mail-archive.com/debian-bugs-dist@lists.debian.org/msg1829077.html
         python-version: ["3.8", "3.9.7", "3.10"]
-<<<<<<< HEAD
-
-        sphinx-version: ["4.0.3", '4.3.2', '4.5']
-=======
         sphinx-version: ["4.0.3", '4.3.2', '4.5']
         exclude:
           - python-version: "3.10"
             sphinx-version: "4.0.3"
->>>>>>> 1b3f6b14
         include:
           # Check only newest setups for win server
           - os: "windows-latest"
