# flake8: noqa

# -*- coding: utf-8 -*-
#
# needs test docs documentation build configuration file, created by
# sphinx-quickstart on Tue Mar 28 11:37:14 2017.
#
# This file is execfile()d with the current directory set to its
# containing dir.
#
# Note that not all possible configuration values are present in this
# autogenerated file.
#
# All configuration values have a default; values that are commented out
# serve to show the default.

import datetime

# If extensions (or modules to document with autodoc) are in another directory,
# add these directories to sys.path here. If the directory is relative to the
# documentation root, use os.path.abspath to make it absolute, like shown here.
#
import os
import sys

from docutils.parsers.rst import directives

sys.path.insert(0, os.path.abspath("../sphinxcontrib"))

# -- General configuration ------------------------------------------------

# If your documentation needs a minimal Sphinx version, state it here.
#
# needs_sphinx = '1.0'

# Add any Sphinx extension module names here, as strings. They can be
# extensions coming with Sphinx (named 'sphinx.ext.*') or your custom
# ones.

# The version info for the project you're documenting, acts as replacement for
# |version| and |release|, also used in various other places throughout the
# built documents.
#
# The short X.Y version.
version = "0.6"
# The full version, including alpha/beta/rc tags.
<<<<<<< HEAD
release = "0.6.2"

on_rtd = os.environ.get("READTHEDOCS") == "True"

extensions = [
    "sphinxcontrib.plantuml",
    "sphinxcontrib.needs",
    "sphinx.ext.autodoc",
    "matplotlib.sphinxext.plot_directive",
    "sphinx_copybutton",
    "sphinxcontrib.programoutput",
    "sphinx_panels",
]
=======
release = '0.6.2'

on_rtd = os.environ.get('READTHEDOCS') == 'True'

extensions = ['sphinxcontrib.plantuml',
              'sphinxcontrib.needs',
              'sphinx.ext.autodoc',
              'matplotlib.sphinxext.plot_directive',
              'sphinx_copybutton',
              'sphinxcontrib.programoutput',
              'sphinx_panels',
              # 'sphinx_rtd_theme'  # For debugging only
              ]
>>>>>>> 17d7bf8c

add_module_names = False  # Used to shorten function name output
autodoc_docstring_signature = True  # Used to read spec. func-defs from docstring (e.g. get rid of self)

# NEEDS CONFIGURATION

# TITLE_TEMPLATE = """
# .. _{{id}}:
#
# {{type_name}}: **{{title}}** ({{id}})
#
#     {{content|indent(4) }}
#
#     {% if status -%}
#     **status**: {{status}}
#     {% endif %}
#
#     {% if tags -%}
#     **tags**: {{"; ".join(tags)}}
#     {% endif %}
#
#     {% if links -%}
#     **links**:
#     {% for link in links -%}
#         :ref:`{{link}} <{{link}}>` {%if loop.index < links|length -%}; {% endif -%}
#     {% endfor -%}
#     {% endif %}
# """

NOTE_TEMPLATE = """
.. _{{id}}:

.. note:: {{title}} ({{id}})

   {{content|indent(4) }}

   {% if status -%}
   **status**: {{status}}
   {% endif %}

   {% if tags -%}
   **tags**: {{"; ".join(tags)}}
   {% endif %}

   {% if links -%}
   **links**:
   {% for link in links -%}
       :ref:`{{link}} <{{link}}>` {%if loop.index < links|length -%}; {% endif -%}
   {% endfor -%}
   {% endif %}
"""

EXTRA_CONTENT_TEMPLATE_COLLAPSE = """
.. _{{id}}:

{% if hide == false -%}
.. role:: needs_tag
.. role:: needs_status
.. role:: needs_type
.. role:: needs_id
.. role:: needs_title

.. rst-class:: need
.. rst-class:: need_{{type_name}}

.. container:: need

    .. container:: toggle

        .. container:: header

            :needs_type:`{{type_name}}`: {% if title %}:needs_title:`{{title}}`{% endif %} :needs_id:`{{id}}`

{% if status and  status|upper != "NONE" and not hide_status %}        | status: :needs_status:`{{status}}`{% endif %}
{% if tags and not hide_tags %}        | tags: :needs_tag:`{{tags|join("` :needs_tag:`")}}`{% endif %}
{% if my_extra_option != "" %}        | my_extra_option: {{ my_extra_option }}{% endif %}
{% if another_option != "" %}        | another_option: {{ another_option }}{% endif %}
        | links incoming: :need_incoming:`{{id}}`
        | links outgoing: :need_outgoing:`{{id}}`

    {{content|indent(4) }}

{% endif -%}
"""

DEFAULT_DIAGRAM_TEMPLATE = (
    "<size:12>{{type_name}}</size>\\n**{{title|wordwrap(15, wrapstring='**\\\\n**')}}**\\n<size:10>{{id}}</size>"
)

# To not use the default configuration for sphinx needs, uncomment some of the following lines.

# needs_template = TITLE_TEMPLATE
# needs_diagram_template = DEFAULT_DIAGRAM_TEMPLATE

needs_types = [
    dict(directive="req", title="Requirement", prefix="R_", color="#BFD8D2", style="node"),
    dict(directive="spec", title="Specification", prefix="S_", color="#FEDCD2", style="node"),
    dict(directive="impl", title="Implementation", prefix="I_", color="#DF744A", style="node"),
    dict(directive="test", title="Test Case", prefix="T_", color="#DCB239", style="node"),
    dict(directive="feature", title="Feature", prefix="F_", color="#FFCC00", style="node"),
    dict(directive="user", title="User", prefix="U_", color="#777777", style="node"),
    dict(directive="action", title="Action", prefix="A_", color="#FFCC00", style="node"),
    dict(directive="milestone", title="Milestone", prefix="M_", color="#FF3333", style="node"),
]

needs_extra_links = [
    {
        "option": "blocks",
        "incoming": "is blocked by",
        "outgoing": "blocks",
        "copy": True,
        "style": "#AA0000",
        "style_part": "dotted,#AA0000",
        "style_start": "-",
        "style_end": "-o",
    },
    {
        "option": "tests",
        "incoming": "is tested by",
        "outgoing": "tests",
        "copy": True,
        "style": "#00AA00",
        "style_part": "dotted,#00AA00",
    },
    {
        "option": "triggers",
        "incoming": "triggered by",
        "outgoing": "triggers",
        "copy": False,
        "style": "#00AA00",
        "style_part": "solid,#777777",
    },
    {
        "option": "starts_with",
        "incoming": "triggers directly",
        "outgoing": "starts with",
        "copy": False,
        "style": "#00AA00",
        "style_part": "solid,#777777",
    },
    {
        "option": "starts_after",
        "incoming": "triggers at end",
        "outgoing": "starts after",
        "copy": False,
        "style": "#00AA00",
        "style_part": "solid,#777777",
    },
    {
        "option": "ends_with",
        "incoming": "triggers to end with",
        "outgoing": "ends with",
        "copy": False,
        "style": "#00AA00",
        "style_part": "solid,#777777",
    },
]

needs_flow_configs = {
    "my_config": """
       skinparam monochrome true
       skinparam componentStyle uml2
   """,
    "another_config": """
       skinparam class {
           BackgroundColor PaleGreen
           ArrowColor SeaGreen
           BorderColor SpringGreen
       }
   """,
}

needs_show_link_type = False
needs_show_link_title = False
needs_title_optional = True
needs_max_title_length = 75

needs_id_regex = "^[A-Za-z0-9_]"
needs_id_required = False
# needs_css = "dark.css"

on_rtd = os.environ.get("READTHEDOCS") == "True"
local_plantuml_path = os.path.join(os.path.dirname(__file__), "utils", "plantuml.jar")

if on_rtd:
    # Deactivated using rtd plantuml version as it looks quite old.
    # plantuml = 'java -Djava.awt.headless=true -jar /usr/share/plantuml/plantuml.jar'
    plantuml = f"java -Djava.awt.headless=true -jar {local_plantuml_path}"
else:
    plantuml = f"java -jar {local_plantuml_path}"

# plantuml_output_format = 'png'
plantuml_output_format = "svg_img"

needs_table_style = "datatables"
needs_table_columns = "ID;TITLE;STATUS;OUTGOING"

needs_template_collapse = EXTRA_CONTENT_TEMPLATE_COLLAPSE
needs_extra_options = {
    "my_extra_option": directives.unchanged,
    "another_option": directives.unchanged,
    "author": directives.unchanged,
    "comment": directives.unchanged,
    "amount": directives.unchanged,
    "hours": directives.unchanged,
    "image": directives.unchanged,
}

needs_warnings = {
    "type_check": 'type not in ["req", "spec", "impl", "test", "feature", "action", "user", "milestone", '
    '"issue", "pr", "commit"'  # github service types
    "]",
    # 'valid_status': 'status not in ["open", "in progress", "closed", "done", "implemented"] and status is not None'
}

needs_default_layout = "clean"
needs_default_style = None

needs_layouts = {
    "example": {
        "grid": "simple_side_right_partial",
        "layout": {
            "head": ['**<<meta("title")>>** for *<<meta("author")>>*'],
            "meta": ['**status**: <<meta("status")>>', '**author**: <<meta("author")>>'],
            "side": ['<<image("_images/{{author}}.png", align="center")>>'],
        },
    }
}

needs_service_all_data = True

needs_services = {
    "github-issues": {
        "url": "https://api.github.com/",
        "max_content_lines": 20,
        "id_prefix": "GH_ISSUE_",
    },
    "github-prs": {
        "url": "https://api.github.com/",
        "max_content_lines": 20,
        "id_prefix": "GH_PR_",
    },
    "github-commits": {
        "url": "https://api.github.com/",
        "max_content_lines": 20,
        "id_prefix": "GH_COM_",
    },
}

# Get and maybe set Github credentials for services.
# This is needed as the rate limit for not authenticated users is too low for the amount of requests we
# need to perform for this documentation
github_username = os.environ.get("GITHUB_USERNAME", "")
github_token = os.environ.get("GITHUB_TOKEN", "")

if github_username != "" and github_token != "":
    print(f"GITHUB: Using as username: {github_username}. lenth token: {len(github_token)}")
    for service in ["github-issues", "github-prs", "github-commits"]:
        needs_services[service]["username"] = github_username
        needs_services[service]["token"] = github_token
else:
    print("GITHUB: No auth provided")

# Add any paths that contain templates here, relative to this directory.
templates_path = ["_templates"]

# The suffix(es) of source filenames.
# You can specify multiple suffix as a list of string:
#
# source_suffix = ['.rst', '.md']
source_suffix = ".rst"

# The master toctree document.
master_doc = "index"

# General information about the project.
project = "Sphinx-Needs"
now = datetime.datetime.now()
copyright = f'2017-{now.year}, <a href="http://useblocks.com">team useblocks</a>'
author = "team useblocks"

# The language for content autogenerated by Sphinx. Refer to documentation
# for a list of supported languages.
#
# This is also used if you do content translation via gettext catalogs.
# Usually you set "language" from the command line for these cases.
language = None

# List of patterns, relative to source directory, that match files and
# directories to ignore when looking for source files.
# This patterns also effect to html_static_path and html_extra_path
exclude_patterns = ["_build", "Thumbs.db", ".DS_Store"]

# The name of the Pygments (syntax highlighting) style to use.
pygments_style = "sphinx"

# If true, `todo` and `todoList` produce output, else they produce nothing.
todo_include_todos = False

# -- Options for HTML output ----------------------------------------------

# The theme to use for HTML and HTML Help pages.  See the documentation for
# a list of builtin themes.
#
<<<<<<< HEAD
html_theme = "alabaster"
=======
html_theme = 'alabaster'
# html_theme = 'sphinx_rtd_theme'  # For debugging only
>>>>>>> 17d7bf8c

# Theme options are theme-specific and customize the look and feel of a theme
# further.  For a list of options available for each theme, see the
# documentation.
#
# html_theme_options = {}

# html_logo = "_static/needs_logo.png"
# html_sidebars = {'**': ['about.html', 'navigation.html', 'sourcelink.html', 'searchbox.html'], }
html_sidebars = {
    "**": ["about.html", "navigation.html", "searchbox.html"],
}

html_theme_options = {
    "logo": "needs_logo.png",
    "logo_name": True,
    # 'description': "an extension for sphinx",
    "logo_text_align": "center",
    "github_user": "useblocks",
    "github_repo": "sphinxcontrib-needs",
    "github_banner": True,
    "github_button": True,
    "github_type": "star",
    "fixed_sidebar": False,
    "extra_nav_links": {
        "needs@PyPi": "https://pypi.python.org/pypi/sphinxcontrib-needs/",
        "needs@github": "https://github.com/useblocks/sphinxcontrib-needs",
        "needs@travis": "https://travis-ci.org/useblocks/sphinxcontrib-needs",
    },
}

# Add any paths that contain custom static files (such as style sheets) here,
# relative to this directory. They are copied after the builtin static files,
# so a file named "default.css" will overwrite the builtin "default.css".
html_static_path = ["_static"]

# -- Options for HTMLHelp output ------------------------------------------

# Output file base name for HTML help builder.
htmlhelp_basename = "needstestdocsdoc"

# -- Options for LaTeX output ---------------------------------------------

latex_elements = {
    # The paper size ('letterpaper' or 'a4paper').
    #
    # 'papersize': 'letterpaper',
    # The font size ('10pt', '11pt' or '12pt').
    #
    # 'pointsize': '10pt',
    # Additional stuff for the LaTeX preamble.
    #
    # 'preamble': '',
    # Latex figure (float) alignment
    #
    # 'figure_align': 'htbp',
}

# Grouping the document tree into LaTeX files. List of tuples
# (source start file, target name, title,
#  author, documentclass [howto, manual, or own class]).
latex_documents = [
    (master_doc, "needstestdocs.tex", "needs test docs Documentation", "team useblocks", "manual"),
]

# -- Options for manual page output ---------------------------------------

# One entry per manual page. List of tuples
# (source start file, name, description, authors, manual section).
man_pages = [(master_doc, "needstestdocs", "needs test docs Documentation", [author], 1)]

# -- Options for Texinfo output -------------------------------------------

# Grouping the document tree into Texinfo files. List of tuples
# (source start file, target name, title, author,
#  dir menu entry, description, category)
texinfo_documents = [
    (
        master_doc,
        "needstestdocs",
        "needs test docs Documentation",
        author,
        "needstestdocs",
        "One line description of project.",
        "Miscellaneous",
    ),
]


def rstjinja(app, docname, source):
    """
    Render our pages as a jinja template for fancy templating goodness.
    """
    # Make sure we're outputting HTML
    if app.builder.format != "html":
        return
    src = source[0]
    rendered = app.builder.templates.render_string(src, app.config.html_context)
    source[0] = rendered


def setup(app):
    app.connect("source-read", rstjinja)<|MERGE_RESOLUTION|>--- conflicted
+++ resolved
@@ -44,21 +44,6 @@
 # The short X.Y version.
 version = "0.6"
 # The full version, including alpha/beta/rc tags.
-<<<<<<< HEAD
-release = "0.6.2"
-
-on_rtd = os.environ.get("READTHEDOCS") == "True"
-
-extensions = [
-    "sphinxcontrib.plantuml",
-    "sphinxcontrib.needs",
-    "sphinx.ext.autodoc",
-    "matplotlib.sphinxext.plot_directive",
-    "sphinx_copybutton",
-    "sphinxcontrib.programoutput",
-    "sphinx_panels",
-]
-=======
 release = '0.6.2'
 
 on_rtd = os.environ.get('READTHEDOCS') == 'True'
@@ -72,7 +57,6 @@
               'sphinx_panels',
               # 'sphinx_rtd_theme'  # For debugging only
               ]
->>>>>>> 17d7bf8c
 
 add_module_names = False  # Used to shorten function name output
 autodoc_docstring_signature = True  # Used to read spec. func-defs from docstring (e.g. get rid of self)
@@ -377,12 +361,8 @@
 # The theme to use for HTML and HTML Help pages.  See the documentation for
 # a list of builtin themes.
 #
-<<<<<<< HEAD
-html_theme = "alabaster"
-=======
 html_theme = 'alabaster'
 # html_theme = 'sphinx_rtd_theme'  # For debugging only
->>>>>>> 17d7bf8c
 
 # Theme options are theme-specific and customize the look and feel of a theme
 # further.  For a list of options available for each theme, see the
