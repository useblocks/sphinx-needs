# serializer version: 1
# name: test_schema_benchmark[100]
  '''
  <srcdir>/index.rst:2: WARNING: toctree contains reference to nonexisting document ' :maxdepth: 2' [toc.not_readable]
  WARNING: Need 'FEAt_P01' has schema warnings:
    Severity:       warning
    Field:          id
    Need path:      FEAt_P01
    Schema path:    [0] > local > properties > id > pattern
    User message:   id must be uppercase
    Schema message: "FEAt_P01" does not match "^[A-Z0-9_]+$" [sn_schema_warning.local_fail]
  ERROR: Need 'SPEC_MISSING_APPROVAL_P01' has schema violations:
    Severity:       violation
    Field:          id
    Need path:      SPEC_MISSING_APPROVAL_P01
    Schema path:    spec[1] > local > properties > id > pattern
    Schema message: "SPEC_MISSING_APPROVAL_P01" does not match "^REQ[a-zA-Z0-9_-]*$" [sn_schema_violation.local_fail]
  WARNING: Need 'SPEC_MISSING_APPROVAL_P01' has schema infos:
    Severity:       info
    Need path:      SPEC_MISSING_APPROVAL_P01
    Schema path:    spec-approved[2] > local > required
    User message:   Approval required due to high efforts
    Schema message: "approved" is a required property [sn_schema_info.local_fail]
  ERROR: Need 'SPEC_P01' has schema violations:
    Severity:       violation
    Field:          id
    Need path:      SPEC_P01
    Schema path:    spec[1] > local > properties > id > pattern
    Schema message: "SPEC_P01" does not match "^REQ[a-zA-Z0-9_-]*$" [sn_schema_violation.local_fail]
  ERROR: Need 'SPEC_SAFE_UNSAFE_FEAT_P01' has schema violations:
    Severity:       violation
    Field:          id
    Need path:      SPEC_SAFE_UNSAFE_FEAT_P01
    Schema path:    spec[1] > local > properties > id > pattern
    Schema message: "SPEC_SAFE_UNSAFE_FEAT_P01" does not match "^REQ[a-zA-Z0-9_-]*$" [sn_schema_violation.local_fail]
  ERROR: Need 'SPEC_SAFE_P01' has schema violations:
    Severity:       violation
    Field:          id
    Need path:      SPEC_SAFE_P01
    Schema path:    spec[1] > local > properties > id > pattern
    Schema message: "SPEC_SAFE_P01" does not match "^REQ[a-zA-Z0-9_-]*$" [sn_schema_violation.local_fail]
  ERROR: Need 'FEAT_P01' has schema violations:
    Severity:       violation
    Field:          asil
    Need path:      IMPL_SAFE_P01 > links > SPEC_SAFE_UNSAFE_FEAT_P01 > links > FEAT_P01
    Schema path:    safe-impl-[links]->safe-spec-[links]->safe-feat[4] > validate > network > links > items > validate > network > links > items > local > allOf > 1 > allOf > 0 > properties > asil > enum
    Schema message: "QM" is not one of "A", "B" or 2 other candidates [sn_schema_violation.network_local_fail]
  WARNING: Need 'FEAt_P02' has schema warnings:
    Severity:       warning
    Field:          id
    Need path:      FEAt_P02
    Schema path:    [0] > local > properties > id > pattern
    User message:   id must be uppercase
    Schema message: "FEAt_P02" does not match "^[A-Z0-9_]+$" [sn_schema_warning.local_fail]
  ERROR: Need 'SPEC_MISSING_APPROVAL_P02' has schema violations:
    Severity:       violation
    Field:          id
    Need path:      SPEC_MISSING_APPROVAL_P02
    Schema path:    spec[1] > local > properties > id > pattern
    Schema message: "SPEC_MISSING_APPROVAL_P02" does not match "^REQ[a-zA-Z0-9_-]*$" [sn_schema_violation.local_fail]
  WARNING: Need 'SPEC_MISSING_APPROVAL_P02' has schema infos:
    Severity:       info
    Need path:      SPEC_MISSING_APPROVAL_P02
    Schema path:    spec-approved[2] > local > required
    User message:   Approval required due to high efforts
    Schema message: "approved" is a required property [sn_schema_info.local_fail]
  ERROR: Need 'SPEC_P02' has schema violations:
    Severity:       violation
    Field:          id
    Need path:      SPEC_P02
    Schema path:    spec[1] > local > properties > id > pattern
    Schema message: "SPEC_P02" does not match "^REQ[a-zA-Z0-9_-]*$" [sn_schema_violation.local_fail]
  ERROR: Need 'SPEC_SAFE_UNSAFE_FEAT_P02' has schema violations:
    Severity:       violation
    Field:          id
    Need path:      SPEC_SAFE_UNSAFE_FEAT_P02
    Schema path:    spec[1] > local > properties > id > pattern
    Schema message: "SPEC_SAFE_UNSAFE_FEAT_P02" does not match "^REQ[a-zA-Z0-9_-]*$" [sn_schema_violation.local_fail]
  ERROR: Need 'SPEC_SAFE_P02' has schema violations:
    Severity:       violation
    Field:          id
    Need path:      SPEC_SAFE_P02
    Schema path:    spec[1] > local > properties > id > pattern
    Schema message: "SPEC_SAFE_P02" does not match "^REQ[a-zA-Z0-9_-]*$" [sn_schema_violation.local_fail]
  ERROR: Need 'FEAT_P02' has schema violations:
    Severity:       violation
    Field:          asil
    Need path:      IMPL_SAFE_P02 > links > SPEC_SAFE_UNSAFE_FEAT_P02 > links > FEAT_P02
    Schema path:    safe-impl-[links]->safe-spec-[links]->safe-feat[4] > validate > network > links > items > validate > network > links > items > local > allOf > 1 > allOf > 0 > properties > asil > enum
    Schema message: "QM" is not one of "A", "B" or 2 other candidates [sn_schema_violation.network_local_fail]
  WARNING: Need 'FEAt_P03' has schema warnings:
    Severity:       warning
    Field:          id
    Need path:      FEAt_P03
    Schema path:    [0] > local > properties > id > pattern
    User message:   id must be uppercase
    Schema message: "FEAt_P03" does not match "^[A-Z0-9_]+$" [sn_schema_warning.local_fail]
  ERROR: Need 'SPEC_MISSING_APPROVAL_P03' has schema violations:
    Severity:       violation
    Field:          id
    Need path:      SPEC_MISSING_APPROVAL_P03
    Schema path:    spec[1] > local > properties > id > pattern
    Schema message: "SPEC_MISSING_APPROVAL_P03" does not match "^REQ[a-zA-Z0-9_-]*$" [sn_schema_violation.local_fail]
  WARNING: Need 'SPEC_MISSING_APPROVAL_P03' has schema infos:
    Severity:       info
    Need path:      SPEC_MISSING_APPROVAL_P03
    Schema path:    spec-approved[2] > local > required
    User message:   Approval required due to high efforts
    Schema message: "approved" is a required property [sn_schema_info.local_fail]
  ERROR: Need 'SPEC_P03' has schema violations:
    Severity:       violation
    Field:          id
    Need path:      SPEC_P03
    Schema path:    spec[1] > local > properties > id > pattern
    Schema message: "SPEC_P03" does not match "^REQ[a-zA-Z0-9_-]*$" [sn_schema_violation.local_fail]
  ERROR: Need 'SPEC_SAFE_UNSAFE_FEAT_P03' has schema violations:
    Severity:       violation
    Field:          id
    Need path:      SPEC_SAFE_UNSAFE_FEAT_P03
    Schema path:    spec[1] > local > properties > id > pattern
    Schema message: "SPEC_SAFE_UNSAFE_FEAT_P03" does not match "^REQ[a-zA-Z0-9_-]*$" [sn_schema_violation.local_fail]
  ERROR: Need 'SPEC_SAFE_P03' has schema violations:
    Severity:       violation
    Field:          id
    Need path:      SPEC_SAFE_P03
    Schema path:    spec[1] > local > properties > id > pattern
    Schema message: "SPEC_SAFE_P03" does not match "^REQ[a-zA-Z0-9_-]*$" [sn_schema_violation.local_fail]
  ERROR: Need 'FEAT_P03' has schema violations:
    Severity:       violation
    Field:          asil
    Need path:      IMPL_SAFE_P03 > links > SPEC_SAFE_UNSAFE_FEAT_P03 > links > FEAT_P03
    Schema path:    safe-impl-[links]->safe-spec-[links]->safe-feat[4] > validate > network > links > items > validate > network > links > items > local > allOf > 1 > allOf > 0 > properties > asil > enum
    Schema message: "QM" is not one of "A", "B" or 2 other candidates [sn_schema_violation.network_local_fail]
  WARNING: Need 'FEAt_P04' has schema warnings:
    Severity:       warning
    Field:          id
    Need path:      FEAt_P04
    Schema path:    [0] > local > properties > id > pattern
    User message:   id must be uppercase
    Schema message: "FEAt_P04" does not match "^[A-Z0-9_]+$" [sn_schema_warning.local_fail]
  ERROR: Need 'SPEC_MISSING_APPROVAL_P04' has schema violations:
    Severity:       violation
    Field:          id
    Need path:      SPEC_MISSING_APPROVAL_P04
    Schema path:    spec[1] > local > properties > id > pattern
    Schema message: "SPEC_MISSING_APPROVAL_P04" does not match "^REQ[a-zA-Z0-9_-]*$" [sn_schema_violation.local_fail]
  WARNING: Need 'SPEC_MISSING_APPROVAL_P04' has schema infos:
    Severity:       info
    Need path:      SPEC_MISSING_APPROVAL_P04
    Schema path:    spec-approved[2] > local > required
    User message:   Approval required due to high efforts
    Schema message: "approved" is a required property [sn_schema_info.local_fail]
  ERROR: Need 'SPEC_P04' has schema violations:
    Severity:       violation
    Field:          id
    Need path:      SPEC_P04
    Schema path:    spec[1] > local > properties > id > pattern
    Schema message: "SPEC_P04" does not match "^REQ[a-zA-Z0-9_-]*$" [sn_schema_violation.local_fail]
  ERROR: Need 'SPEC_SAFE_UNSAFE_FEAT_P04' has schema violations:
    Severity:       violation
    Field:          id
    Need path:      SPEC_SAFE_UNSAFE_FEAT_P04
    Schema path:    spec[1] > local > properties > id > pattern
    Schema message: "SPEC_SAFE_UNSAFE_FEAT_P04" does not match "^REQ[a-zA-Z0-9_-]*$" [sn_schema_violation.local_fail]
  ERROR: Need 'SPEC_SAFE_P04' has schema violations:
    Severity:       violation
    Field:          id
    Need path:      SPEC_SAFE_P04
    Schema path:    spec[1] > local > properties > id > pattern
    Schema message: "SPEC_SAFE_P04" does not match "^REQ[a-zA-Z0-9_-]*$" [sn_schema_violation.local_fail]
  ERROR: Need 'FEAT_P04' has schema violations:
    Severity:       violation
    Field:          asil
    Need path:      IMPL_SAFE_P04 > links > SPEC_SAFE_UNSAFE_FEAT_P04 > links > FEAT_P04
    Schema path:    safe-impl-[links]->safe-spec-[links]->safe-feat[4] > validate > network > links > items > validate > network > links > items > local > allOf > 1 > allOf > 0 > properties > asil > enum
    Schema message: "QM" is not one of "A", "B" or 2 other candidates [sn_schema_violation.network_local_fail]
  WARNING: Need 'FEAt_P05' has schema warnings:
    Severity:       warning
    Field:          id
    Need path:      FEAt_P05
    Schema path:    [0] > local > properties > id > pattern
    User message:   id must be uppercase
    Schema message: "FEAt_P05" does not match "^[A-Z0-9_]+$" [sn_schema_warning.local_fail]
  ERROR: Need 'SPEC_MISSING_APPROVAL_P05' has schema violations:
    Severity:       violation
    Field:          id
    Need path:      SPEC_MISSING_APPROVAL_P05
    Schema path:    spec[1] > local > properties > id > pattern
    Schema message: "SPEC_MISSING_APPROVAL_P05" does not match "^REQ[a-zA-Z0-9_-]*$" [sn_schema_violation.local_fail]
  WARNING: Need 'SPEC_MISSING_APPROVAL_P05' has schema infos:
    Severity:       info
    Need path:      SPEC_MISSING_APPROVAL_P05
    Schema path:    spec-approved[2] > local > required
    User message:   Approval required due to high efforts
    Schema message: "approved" is a required property [sn_schema_info.local_fail]
  ERROR: Need 'SPEC_P05' has schema violations:
    Severity:       violation
    Field:          id
    Need path:      SPEC_P05
    Schema path:    spec[1] > local > properties > id > pattern
    Schema message: "SPEC_P05" does not match "^REQ[a-zA-Z0-9_-]*$" [sn_schema_violation.local_fail]
  ERROR: Need 'SPEC_SAFE_UNSAFE_FEAT_P05' has schema violations:
    Severity:       violation
    Field:          id
    Need path:      SPEC_SAFE_UNSAFE_FEAT_P05
    Schema path:    spec[1] > local > properties > id > pattern
    Schema message: "SPEC_SAFE_UNSAFE_FEAT_P05" does not match "^REQ[a-zA-Z0-9_-]*$" [sn_schema_violation.local_fail]
  ERROR: Need 'SPEC_SAFE_P05' has schema violations:
    Severity:       violation
    Field:          id
    Need path:      SPEC_SAFE_P05
    Schema path:    spec[1] > local > properties > id > pattern
    Schema message: "SPEC_SAFE_P05" does not match "^REQ[a-zA-Z0-9_-]*$" [sn_schema_violation.local_fail]
  ERROR: Need 'FEAT_P05' has schema violations:
    Severity:       violation
    Field:          asil
    Need path:      IMPL_SAFE_P05 > links > SPEC_SAFE_UNSAFE_FEAT_P05 > links > FEAT_P05
    Schema path:    safe-impl-[links]->safe-spec-[links]->safe-feat[4] > validate > network > links > items > validate > network > links > items > local > allOf > 1 > allOf > 0 > properties > asil > enum
    Schema message: "QM" is not one of "A", "B" or 2 other candidates [sn_schema_violation.network_local_fail]
  WARNING: Need 'FEAt_P06' has schema warnings:
    Severity:       warning
    Field:          id
    Need path:      FEAt_P06
    Schema path:    [0] > local > properties > id > pattern
    User message:   id must be uppercase
    Schema message: "FEAt_P06" does not match "^[A-Z0-9_]+$" [sn_schema_warning.local_fail]
  ERROR: Need 'SPEC_MISSING_APPROVAL_P06' has schema violations:
    Severity:       violation
    Field:          id
    Need path:      SPEC_MISSING_APPROVAL_P06
    Schema path:    spec[1] > local > properties > id > pattern
    Schema message: "SPEC_MISSING_APPROVAL_P06" does not match "^REQ[a-zA-Z0-9_-]*$" [sn_schema_violation.local_fail]
  WARNING: Need 'SPEC_MISSING_APPROVAL_P06' has schema infos:
    Severity:       info
    Need path:      SPEC_MISSING_APPROVAL_P06
    Schema path:    spec-approved[2] > local > required
    User message:   Approval required due to high efforts
    Schema message: "approved" is a required property [sn_schema_info.local_fail]
  ERROR: Need 'SPEC_P06' has schema violations:
    Severity:       violation
    Field:          id
    Need path:      SPEC_P06
    Schema path:    spec[1] > local > properties > id > pattern
    Schema message: "SPEC_P06" does not match "^REQ[a-zA-Z0-9_-]*$" [sn_schema_violation.local_fail]
  ERROR: Need 'SPEC_SAFE_UNSAFE_FEAT_P06' has schema violations:
    Severity:       violation
    Field:          id
    Need path:      SPEC_SAFE_UNSAFE_FEAT_P06
    Schema path:    spec[1] > local > properties > id > pattern
    Schema message: "SPEC_SAFE_UNSAFE_FEAT_P06" does not match "^REQ[a-zA-Z0-9_-]*$" [sn_schema_violation.local_fail]
  ERROR: Need 'SPEC_SAFE_P06' has schema violations:
    Severity:       violation
    Field:          id
    Need path:      SPEC_SAFE_P06
    Schema path:    spec[1] > local > properties > id > pattern
    Schema message: "SPEC_SAFE_P06" does not match "^REQ[a-zA-Z0-9_-]*$" [sn_schema_violation.local_fail]
  ERROR: Need 'FEAT_P06' has schema violations:
    Severity:       violation
    Field:          asil
    Need path:      IMPL_SAFE_P06 > links > SPEC_SAFE_UNSAFE_FEAT_P06 > links > FEAT_P06
    Schema path:    safe-impl-[links]->safe-spec-[links]->safe-feat[4] > validate > network > links > items > validate > network > links > items > local > allOf > 1 > allOf > 0 > properties > asil > enum
    Schema message: "QM" is not one of "A", "B" or 2 other candidates [sn_schema_violation.network_local_fail]
  WARNING: Need 'FEAt_P07' has schema warnings:
    Severity:       warning
    Field:          id
    Need path:      FEAt_P07
    Schema path:    [0] > local > properties > id > pattern
    User message:   id must be uppercase
    Schema message: "FEAt_P07" does not match "^[A-Z0-9_]+$" [sn_schema_warning.local_fail]
  ERROR: Need 'SPEC_MISSING_APPROVAL_P07' has schema violations:
    Severity:       violation
    Field:          id
    Need path:      SPEC_MISSING_APPROVAL_P07
    Schema path:    spec[1] > local > properties > id > pattern
    Schema message: "SPEC_MISSING_APPROVAL_P07" does not match "^REQ[a-zA-Z0-9_-]*$" [sn_schema_violation.local_fail]
  WARNING: Need 'SPEC_MISSING_APPROVAL_P07' has schema infos:
    Severity:       info
    Need path:      SPEC_MISSING_APPROVAL_P07
    Schema path:    spec-approved[2] > local > required
    User message:   Approval required due to high efforts
    Schema message: "approved" is a required property [sn_schema_info.local_fail]
  ERROR: Need 'SPEC_P07' has schema violations:
    Severity:       violation
    Field:          id
    Need path:      SPEC_P07
    Schema path:    spec[1] > local > properties > id > pattern
    Schema message: "SPEC_P07" does not match "^REQ[a-zA-Z0-9_-]*$" [sn_schema_violation.local_fail]
  ERROR: Need 'SPEC_SAFE_UNSAFE_FEAT_P07' has schema violations:
    Severity:       violation
    Field:          id
    Need path:      SPEC_SAFE_UNSAFE_FEAT_P07
    Schema path:    spec[1] > local > properties > id > pattern
    Schema message: "SPEC_SAFE_UNSAFE_FEAT_P07" does not match "^REQ[a-zA-Z0-9_-]*$" [sn_schema_violation.local_fail]
  ERROR: Need 'SPEC_SAFE_P07' has schema violations:
    Severity:       violation
    Field:          id
    Need path:      SPEC_SAFE_P07
    Schema path:    spec[1] > local > properties > id > pattern
    Schema message: "SPEC_SAFE_P07" does not match "^REQ[a-zA-Z0-9_-]*$" [sn_schema_violation.local_fail]
  ERROR: Need 'FEAT_P07' has schema violations:
    Severity:       violation
    Field:          asil
    Need path:      IMPL_SAFE_P07 > links > SPEC_SAFE_UNSAFE_FEAT_P07 > links > FEAT_P07
    Schema path:    safe-impl-[links]->safe-spec-[links]->safe-feat[4] > validate > network > links > items > validate > network > links > items > local > allOf > 1 > allOf > 0 > properties > asil > enum
    Schema message: "QM" is not one of "A", "B" or 2 other candidates [sn_schema_violation.network_local_fail]
  WARNING: Need 'FEAt_P08' has schema warnings:
    Severity:       warning
    Field:          id
    Need path:      FEAt_P08
    Schema path:    [0] > local > properties > id > pattern
    User message:   id must be uppercase
    Schema message: "FEAt_P08" does not match "^[A-Z0-9_]+$" [sn_schema_warning.local_fail]
  ERROR: Need 'SPEC_MISSING_APPROVAL_P08' has schema violations:
    Severity:       violation
    Field:          id
    Need path:      SPEC_MISSING_APPROVAL_P08
    Schema path:    spec[1] > local > properties > id > pattern
    Schema message: "SPEC_MISSING_APPROVAL_P08" does not match "^REQ[a-zA-Z0-9_-]*$" [sn_schema_violation.local_fail]
  WARNING: Need 'SPEC_MISSING_APPROVAL_P08' has schema infos:
    Severity:       info
    Need path:      SPEC_MISSING_APPROVAL_P08
    Schema path:    spec-approved[2] > local > required
    User message:   Approval required due to high efforts
    Schema message: "approved" is a required property [sn_schema_info.local_fail]
  ERROR: Need 'SPEC_P08' has schema violations:
    Severity:       violation
    Field:          id
    Need path:      SPEC_P08
    Schema path:    spec[1] > local > properties > id > pattern
    Schema message: "SPEC_P08" does not match "^REQ[a-zA-Z0-9_-]*$" [sn_schema_violation.local_fail]
  ERROR: Need 'SPEC_SAFE_UNSAFE_FEAT_P08' has schema violations:
    Severity:       violation
    Field:          id
    Need path:      SPEC_SAFE_UNSAFE_FEAT_P08
    Schema path:    spec[1] > local > properties > id > pattern
    Schema message: "SPEC_SAFE_UNSAFE_FEAT_P08" does not match "^REQ[a-zA-Z0-9_-]*$" [sn_schema_violation.local_fail]
  ERROR: Need 'SPEC_SAFE_P08' has schema violations:
    Severity:       violation
    Field:          id
    Need path:      SPEC_SAFE_P08
    Schema path:    spec[1] > local > properties > id > pattern
    Schema message: "SPEC_SAFE_P08" does not match "^REQ[a-zA-Z0-9_-]*$" [sn_schema_violation.local_fail]
  ERROR: Need 'FEAT_P08' has schema violations:
    Severity:       violation
    Field:          asil
    Need path:      IMPL_SAFE_P08 > links > SPEC_SAFE_UNSAFE_FEAT_P08 > links > FEAT_P08
    Schema path:    safe-impl-[links]->safe-spec-[links]->safe-feat[4] > validate > network > links > items > validate > network > links > items > local > allOf > 1 > allOf > 0 > properties > asil > enum
    Schema message: "QM" is not one of "A", "B" or 2 other candidates [sn_schema_violation.network_local_fail]
  WARNING: Need 'FEAt_P09' has schema warnings:
    Severity:       warning
    Field:          id
    Need path:      FEAt_P09
    Schema path:    [0] > local > properties > id > pattern
    User message:   id must be uppercase
    Schema message: "FEAt_P09" does not match "^[A-Z0-9_]+$" [sn_schema_warning.local_fail]
  ERROR: Need 'SPEC_MISSING_APPROVAL_P09' has schema violations:
    Severity:       violation
    Field:          id
    Need path:      SPEC_MISSING_APPROVAL_P09
    Schema path:    spec[1] > local > properties > id > pattern
    Schema message: "SPEC_MISSING_APPROVAL_P09" does not match "^REQ[a-zA-Z0-9_-]*$" [sn_schema_violation.local_fail]
  WARNING: Need 'SPEC_MISSING_APPROVAL_P09' has schema infos:
    Severity:       info
    Need path:      SPEC_MISSING_APPROVAL_P09
    Schema path:    spec-approved[2] > local > required
    User message:   Approval required due to high efforts
    Schema message: "approved" is a required property [sn_schema_info.local_fail]
  ERROR: Need 'SPEC_P09' has schema violations:
    Severity:       violation
    Field:          id
    Need path:      SPEC_P09
    Schema path:    spec[1] > local > properties > id > pattern
    Schema message: "SPEC_P09" does not match "^REQ[a-zA-Z0-9_-]*$" [sn_schema_violation.local_fail]
  ERROR: Need 'SPEC_SAFE_UNSAFE_FEAT_P09' has schema violations:
    Severity:       violation
    Field:          id
    Need path:      SPEC_SAFE_UNSAFE_FEAT_P09
    Schema path:    spec[1] > local > properties > id > pattern
    Schema message: "SPEC_SAFE_UNSAFE_FEAT_P09" does not match "^REQ[a-zA-Z0-9_-]*$" [sn_schema_violation.local_fail]
  ERROR: Need 'SPEC_SAFE_P09' has schema violations:
    Severity:       violation
    Field:          id
    Need path:      SPEC_SAFE_P09
    Schema path:    spec[1] > local > properties > id > pattern
    Schema message: "SPEC_SAFE_P09" does not match "^REQ[a-zA-Z0-9_-]*$" [sn_schema_violation.local_fail]
  ERROR: Need 'FEAT_P09' has schema violations:
    Severity:       violation
    Field:          asil
    Need path:      IMPL_SAFE_P09 > links > SPEC_SAFE_UNSAFE_FEAT_P09 > links > FEAT_P09
    Schema path:    safe-impl-[links]->safe-spec-[links]->safe-feat[4] > validate > network > links > items > validate > network > links > items > local > allOf > 1 > allOf > 0 > properties > asil > enum
    Schema message: "QM" is not one of "A", "B" or 2 other candidates [sn_schema_violation.network_local_fail]
  WARNING: Need 'FEAt_P10' has schema warnings:
    Severity:       warning
    Field:          id
    Need path:      FEAt_P10
    Schema path:    [0] > local > properties > id > pattern
    User message:   id must be uppercase
    Schema message: "FEAt_P10" does not match "^[A-Z0-9_]+$" [sn_schema_warning.local_fail]
  ERROR: Need 'SPEC_MISSING_APPROVAL_P10' has schema violations:
    Severity:       violation
    Field:          id
    Need path:      SPEC_MISSING_APPROVAL_P10
    Schema path:    spec[1] > local > properties > id > pattern
    Schema message: "SPEC_MISSING_APPROVAL_P10" does not match "^REQ[a-zA-Z0-9_-]*$" [sn_schema_violation.local_fail]
  WARNING: Need 'SPEC_MISSING_APPROVAL_P10' has schema infos:
    Severity:       info
    Need path:      SPEC_MISSING_APPROVAL_P10
    Schema path:    spec-approved[2] > local > required
    User message:   Approval required due to high efforts
    Schema message: "approved" is a required property [sn_schema_info.local_fail]
  ERROR: Need 'SPEC_P10' has schema violations:
    Severity:       violation
    Field:          id
    Need path:      SPEC_P10
    Schema path:    spec[1] > local > properties > id > pattern
    Schema message: "SPEC_P10" does not match "^REQ[a-zA-Z0-9_-]*$" [sn_schema_violation.local_fail]
  ERROR: Need 'SPEC_SAFE_UNSAFE_FEAT_P10' has schema violations:
    Severity:       violation
    Field:          id
    Need path:      SPEC_SAFE_UNSAFE_FEAT_P10
    Schema path:    spec[1] > local > properties > id > pattern
    Schema message: "SPEC_SAFE_UNSAFE_FEAT_P10" does not match "^REQ[a-zA-Z0-9_-]*$" [sn_schema_violation.local_fail]
  ERROR: Need 'SPEC_SAFE_P10' has schema violations:
    Severity:       violation
    Field:          id
    Need path:      SPEC_SAFE_P10
    Schema path:    spec[1] > local > properties > id > pattern
    Schema message: "SPEC_SAFE_P10" does not match "^REQ[a-zA-Z0-9_-]*$" [sn_schema_violation.local_fail]
  ERROR: Need 'FEAT_P10' has schema violations:
    Severity:       violation
    Field:          asil
    Need path:      IMPL_SAFE_P10 > links > SPEC_SAFE_UNSAFE_FEAT_P10 > links > FEAT_P10
    Schema path:    safe-impl-[links]->safe-spec-[links]->safe-feat[4] > validate > network > links > items > validate > network > links > items > local > allOf > 1 > allOf > 0 > properties > asil > enum
    Schema message: "QM" is not one of "A", "B" or 2 other candidates [sn_schema_violation.network_local_fail]
  
  '''
# ---
# name: test_schema_benchmark[10]
  '''
  <srcdir>/index.rst:2: WARNING: toctree contains reference to nonexisting document ' :maxdepth: 2' [toc.not_readable]
  WARNING: Need 'FEAt_P1' has schema warnings:
    Severity:       warning
    Field:          id
    Need path:      FEAt_P1
    Schema path:    [0] > local > properties > id > pattern
    User message:   id must be uppercase
    Schema message: "FEAt_P1" does not match "^[A-Z0-9_]+$" [sn_schema_warning.local_fail]
  ERROR: Need 'SPEC_MISSING_APPROVAL_P1' has schema violations:
    Severity:       violation
    Field:          id
    Need path:      SPEC_MISSING_APPROVAL_P1
    Schema path:    spec[1] > local > properties > id > pattern
    Schema message: "SPEC_MISSING_APPROVAL_P1" does not match "^REQ[a-zA-Z0-9_-]*$" [sn_schema_violation.local_fail]
  WARNING: Need 'SPEC_MISSING_APPROVAL_P1' has schema infos:
    Severity:       info
    Need path:      SPEC_MISSING_APPROVAL_P1
    Schema path:    spec-approved[2] > local > required
    User message:   Approval required due to high efforts
    Schema message: "approved" is a required property [sn_schema_info.local_fail]
  ERROR: Need 'SPEC_P1' has schema violations:
    Severity:       violation
    Field:          id
    Need path:      SPEC_P1
    Schema path:    spec[1] > local > properties > id > pattern
    Schema message: "SPEC_P1" does not match "^REQ[a-zA-Z0-9_-]*$" [sn_schema_violation.local_fail]
  ERROR: Need 'SPEC_SAFE_UNSAFE_FEAT_P1' has schema violations:
    Severity:       violation
    Field:          id
    Need path:      SPEC_SAFE_UNSAFE_FEAT_P1
    Schema path:    spec[1] > local > properties > id > pattern
    Schema message: "SPEC_SAFE_UNSAFE_FEAT_P1" does not match "^REQ[a-zA-Z0-9_-]*$" [sn_schema_violation.local_fail]
  ERROR: Need 'SPEC_SAFE_P1' has schema violations:
    Severity:       violation
    Field:          id
    Need path:      SPEC_SAFE_P1
    Schema path:    spec[1] > local > properties > id > pattern
    Schema message: "SPEC_SAFE_P1" does not match "^REQ[a-zA-Z0-9_-]*$" [sn_schema_violation.local_fail]
  ERROR: Need 'FEAT_P1' has schema violations:
    Severity:       violation
    Field:          asil
    Need path:      IMPL_SAFE_P1 > links > SPEC_SAFE_UNSAFE_FEAT_P1 > links > FEAT_P1
    Schema path:    safe-impl-[links]->safe-spec-[links]->safe-feat[4] > validate > network > links > items > validate > network > links > items > local > allOf > 1 > allOf > 0 > properties > asil > enum
    Schema message: "QM" is not one of "A", "B" or 2 other candidates [sn_schema_violation.network_local_fail]
  
  '''
# ---
# name: test_schema_config[title_wrong_type]
  "Invalid `needs_options` core option override for 'title': Child 'type' 'number' does not match parent 'type' 'string'."
# ---
# name: test_schema_config[status_wrong_type]
  "Invalid `needs_options` core option override for 'status': Child 'type' 'integer' does not match parent 'type' 'string'."
# ---
# name: test_schema_config[tags_wrong_items_type]
  "Invalid `needs_options` core option override for 'tags': 'items' inheritance: Child 'type' 'boolean' does not match parent 'type' 'string'."
# ---
# name: test_schema_config[both_definitions_and_json_given]
  "You cannot use both 'needs_schema_definitions' and 'needs_schema_definitions_from_json' at the same time."
# ---
# name: test_schema_config[extra_link_array_wrong_item_type]
  "Schema for extra link 'links' has invalid 'items.type' value: other, expected 'string'."
# ---
# name: test_schema_config[extra_link_array_wrong_type]
  "Schema for extra link 'links' has invalid type: object, expected 'array'."
# ---
# name: test_schema_config[extra_link_pattern_unsafe_error]
  '''
  Schema for extra link 'links' is not valid:
  "^IMPL_(?!SAFE)" is not a "regex"
  
  Failed validating in schema
  
  On instance["properties"]["links"]["items"]:
      "^IMPL_(?!SAFE)"
  '''
# ---
# name: test_schema_config[extra_link_unknown_keys]
  '''
  Schema for extra link 'links' is not valid:
  Additional properties are not allowed ('unknown' was unexpected)
  
  Failed validating "additionalProperties" in schema
  
  On instance:
      {"items":{"type":"string"},"type":"array","unknown":"unknown"}
  '''
# ---
# name: test_schema_config[extra_option_empty_schema]
  "Invalid extra option 'efforts': Invalid schema: Must have a 'type' field."
# ---
# name: test_schema_config[extra_option_pattern_unsafe_error]
  '''
  Invalid extra option 'efforts': Invalid schema: "^IMPL_(?!SAFE)" is not a "regex"
  
  Failed validating in schema
  
  On instance["properties"]["efforts"]:
      "^IMPL_(?!SAFE)"
  '''
# ---
# name: test_schema_config[extra_option_unknown_keys]
  '''
  Invalid extra option 'efforts': Invalid schema: Additional properties are not allowed ('unknown' was unexpected)
  
  Failed validating "additionalProperties" in schema
  
  On instance:
      {"type":"string","unknown":"unknown"}
  '''
# ---
# name: test_schema_config[local_error]
  "Config error in schema '[0]' at path 'validate.local.properties.efforts': Field 'efforts' has type 'unknown', but expected 'string'."
# ---
# name: test_schema_config[missing_type_select]
  '''
  Schemas entry '[0]' is not valid:
  {"properties":{"efforts":{"minimum":15,"type":"string"}},"type":"object"} is not valid under any of the schemas listed in the 'anyOf' keyword
  
  Failed validating "anyOf" in schema["properties"]["select"]
  
  On instance["select"]:
      {"properties":{"efforts":{"minimum":15,"type":"string"}},"type":"object"}
  '''
# ---
# name: test_schema_config[missing_type_validate_local]
  '''
  Schemas entry '[0]' is not valid:
  {"properties":{"efforts":{"minimum":15,"type":"string"}},"type":"object"} is not valid under any of the schemas listed in the 'anyOf' keyword
  
  Failed validating "anyOf" in schema["properties"]["validate"]["$ref"]["properties"]["local"]
  
  On instance["validate"]["local"]:
      {"properties":{"efforts":{"minimum":15,"type":"string"}},"type":"object"}
  '''
# ---
# name: test_schema_config[network_link_not_exist]
  "Schema '[0]' defines an unknown network link type 'links2'."
# ---
# name: test_schema_config[ref_error]
  "Reference 'not-exist' not found in definitions."
# ---
# name: test_schema_config[ref_mixed_error]
  "Invalid $ref entry, expected a single $ref key: {'$ref': '#/$defs/not-exist', 'required': ['type']}"
# ---
# name: test_schema_config[ref_recursive_error]
  "Circular reference detected for 'type-impl'."
# ---
# name: test_schema_config[schemas_select_pattern_unsafe_error]
  '''
  schema for 'needs_schema_definitions.0.select' is not valid:
  "^IMPL_(?!SAFE)" is not a "regex"
  
  Failed validating in schema
  
  On instance["properties"]["id"]:
      "^IMPL_(?!SAFE)"
  '''
# ---
# name: test_schema_config[schemas_validate_pattern_atomic_groups_error]
  '''
  schema for 'needs_schema_definitions.0.validate.local' is not valid:
  "^(?>test)$" is not a "regex"
  
  Failed validating in schema
  
  On instance["properties"]["id"]:
      "^(?>test)$"
  '''
# ---
# name: test_schema_config[schemas_validate_pattern_backref_error]
  '''
  schema for 'needs_schema_definitions.0.validate.local' is not valid:
  "^IMPL_(SAFE)_\\1" is not a "regex"
  
  Failed validating in schema
  
  On instance["properties"]["id"]:
      "^IMPL_(SAFE)_\\1"
  '''
# ---
# name: test_schema_config[schemas_validate_pattern_comment_groups_error]
  '''
  schema for 'needs_schema_definitions.0.validate.local' is not valid:
  "^test(?#comment)$" is not a "regex"
  
  Failed validating in schema
  
  On instance["properties"]["id"]:
      "^test(?#comment)$"
  '''
# ---
# name: test_schema_config[schemas_validate_pattern_conditional_error]
  '''
  schema for 'needs_schema_definitions.0.validate.local' is not valid:
  "^(?(1)yes|no)$" is not a "regex"
  
  Failed validating in schema
  
  On instance["properties"]["id"]:
      "^(?(1)yes|no)$"
  '''
# ---
# name: test_schema_config[schemas_validate_pattern_relative_subroutine_error]
  '''
  schema for 'needs_schema_definitions.0.validate.local' is not valid:
  "^test(?+1)$" is not a "regex"
  
  Failed validating in schema
  
  On instance["properties"]["id"]:
      "^test(?+1)$"
  '''
# ---
# name: test_schema_config[schemas_validate_pattern_subroutine_calls_error]
  '''
  schema for 'needs_schema_definitions.0.validate.local' is not valid:
  "^test(?&name)$" is not a "regex"
  
  Failed validating in schema
  
  On instance["properties"]["id"]:
      "^test(?&name)$"
  '''
# ---
# name: test_schema_config[schemas_validate_pattern_unnamed_groups_error]
  '''
  schema for 'needs_schema_definitions.0.validate.local' is not valid:
  "^(test)?(?(1)yes|no)$" is not a "regex"
  
  Failed validating in schema
  
  On instance["properties"]["id"]:
      "^(test)?(?(1)yes|no)$"
  '''
# ---
# name: test_schema_config[schemas_validate_pattern_unsafe_error]
  '''
  schema for 'needs_schema_definitions.0.validate.local' is not valid:
  "^IMPL_(?!SAFE)" is not a "regex"
  
  Failed validating in schema
  
  On instance["properties"]["id"]:
      "^IMPL_(?!SAFE)"
  '''
# ---
# name: test_schema_config[select_error]
  "Config error in schema '[0]' at path 'select.properties.efforts': Field 'efforts' has type 'unknown', but expected 'string'."
# ---
# name: test_schema_config[type_error]
  "Invalid extra option 'efforts': Invalid schema: Extra option schema has invalid type 'unknown'. Must be one of ['array', 'boolean', 'integer', 'number', 'string']."
# ---
# name: test_schema_config[type_mismatch_array_error]
  "Config error in schema '[0]' at path 'validate.local': Item has keys ['items'], but type is 'object', expected 'array'."
# ---
# name: test_schema_config[type_mismatch_object_error]
  "Config error in schema '[0]' at path 'validate.local': Item has keys ['properties'], but type is 'array', expected 'object'."
# ---
# name: test_schema_config[type_mismatch_object_extra_option_error]
  "Config error in schema '[0]' at path 'validate.local.properties.efforts': Field 'efforts' has type 'integer', but expected 'string'."
# ---
# name: test_schema_e2e[test_app0]
  '''
  WARNING: Need 'FEAt' has schema warnings:
    Severity:       warning
    Field:          id
    Need path:      FEAt
    Schema path:    [0] > local > properties > id > pattern
    User message:   id must be uppercase with numbers and underscores
    Schema message: "FEAt" does not match "^[A-Z0-9_]+$" [sn_schema_warning.local_fail]
  ERROR: Need 'SPEC_MISSING_APPROVAL' has schema violations:
    Severity:       violation
    Need path:      SPEC_MISSING_APPROVAL
    Schema path:    spec[1] > local > unevaluatedProperties
    Schema message: Unevaluated properties are not allowed ('asil', 'priority' were unexpected) [sn_schema_violation.local_fail]
  ERROR: Need 'SPEC_MISSING_APPROVAL' has schema violations:
    Severity:       violation
    Need path:      SPEC_MISSING_APPROVAL
    Schema path:    spec-approved-required[2] > local > required
    User message:   Approval required due to high efforts
    Schema message: "approved" is a required property [sn_schema_violation.local_fail]
  WARNING: Need 'SPEC_MISSING_APPROVAL' has schema infos:
    Severity:       info
    Need path:      SPEC_MISSING_APPROVAL
    Schema path:    spec-approved-not-given[3] > local > required
    User message:   Approval not given
    Schema message: "approved" is a required property [sn_schema_info.local_fail]
  ERROR: Need 'SPEC' has schema violations:
    Severity:       violation
    Field:          id
    Need path:      SPEC
    Schema path:    spec[1] > local > properties > id > pattern
    Schema message: "SPEC" does not match "^SPEC_[a-zA-Z0-9_-]*$" [sn_schema_violation.local_fail]
  ERROR: Need 'SPEC_SAFE_UNSAFE_FEAT' has schema violations:
    Severity:       violation
    Need path:      SPEC_SAFE_UNSAFE_FEAT
    Schema path:    spec[1] > local > unevaluatedProperties
    Schema message: Unevaluated properties are not allowed ('approved', 'asil', 'links', 'priority' were unexpected) [sn_schema_violation.local_fail]
  ERROR: Need 'SPEC_SAFE_UNSAFE_FEAT' has schema violations:
    Severity:       violation
    Need path:      SPEC_SAFE_UNSAFE_FEAT > links
    Schema path:    safe-spec-[links]->safe-feat[4] > validate > network > links > contains
    Schema message: Too few valid links of type 'links' (0 < 1) / nok: FEAT
  
      Details for FEAT
      Field:          asil
      Need path:      SPEC_SAFE_UNSAFE_FEAT > links > FEAT
      Schema path:    safe-spec-[links]->safe-feat[4] > validate > network > links > contains > local > allOf > 0 > properties > asil > enum
      Schema message: "QM" is not one of "A", "B" or 2 other candidates [sn_schema_violation.network_contains_too_few]
  ERROR: Need 'SPEC_SAFE_ADD_UNSAFE_FEAT' has schema violations:
    Severity:       violation
    Need path:      SPEC_SAFE_ADD_UNSAFE_FEAT
    Schema path:    spec[1] > local > unevaluatedProperties
    Schema message: Unevaluated properties are not allowed ('approved', 'asil', 'links', 'priority' were unexpected) [sn_schema_violation.local_fail]
  ERROR: Need 'SPEC_SAFE' has schema violations:
    Severity:       violation
    Need path:      SPEC_SAFE
    Schema path:    spec[1] > local > unevaluatedProperties
    Schema message: Unevaluated properties are not allowed ('approved', 'asil', 'links', 'priority' were unexpected) [sn_schema_violation.local_fail]
  
  '''
# ---
# name: test_schema_e2e[test_app0].1
  dict({
    'current_version': '',
    'versions': dict({
      '': dict({
        'needs': dict({
          'FEAT': dict({
            'approved': None,
            'arch': dict({
            }),
            'asil': 'QM',
            'avatar': '',
            'closed_at': '',
            'completion': None,
            'constraints': list([
            ]),
            'constraints_error': None,
            'constraints_passed': True,
            'constraints_results': dict({
            }),
            'content': '',
            'created_at': '',
            'departments': None,
            'docname': 'index',
            'doctype': '.rst',
            'duration': None,
            'efforts': None,
            'external_css': 'external_link',
            'external_url': None,
            'has_dead_links': False,
            'has_forbidden_dead_links': False,
            'id': 'FEAT',
            'id_prefix': '',
            'is_external': False,
            'is_import': False,
            'is_modified': False,
            'jinja_content': False,
            'layout': None,
            'lineno': 9,
            'links': list([
            ]),
            'links_back': list([
              'SPEC_SAFE_UNSAFE_FEAT',
              'SPEC_SAFE_ADD_UNSAFE_FEAT',
            ]),
            'max_amount': '',
            'max_content_lines': '',
            'modifications': 0,
            'params': '',
            'parent_need': None,
            'parent_needs': list([
            ]),
            'parent_needs_back': list([
            ]),
            'parts': dict({
            }),
            'post_content': None,
            'post_template': None,
            'pre_content': None,
            'pre_template': None,
            'prefix': '',
            'priority': None,
            'query': '',
            'scores': None,
            'section_name': 'basic test',
            'sections': list([
              'basic test',
            ]),
            'service': '',
            'signature': None,
            'specific': '',
            'status': None,
            'string_option_wo_schema': '',
            'style': None,
            'tags': list([
            ]),
            'template': None,
            'title': 'feat',
            'type': 'feat',
            'type_name': 'Feat',
            'updated_at': '',
            'url': '',
            'url_postfix': '',
            'user': '',
          }),
          'FEAT_SAFE': dict({
            'approved': None,
            'arch': dict({
            }),
            'asil': 'C',
            'avatar': '',
            'closed_at': '',
            'completion': None,
            'constraints': list([
            ]),
            'constraints_error': None,
            'constraints_passed': True,
            'constraints_results': dict({
            }),
            'content': '',
            'created_at': '',
            'departments': None,
            'docname': 'index',
            'doctype': '.rst',
            'duration': None,
            'efforts': None,
            'external_css': 'external_link',
            'external_url': None,
            'has_dead_links': False,
            'has_forbidden_dead_links': False,
            'id': 'FEAT_SAFE',
            'id_prefix': '',
            'is_external': False,
            'is_import': False,
            'is_modified': False,
            'jinja_content': False,
            'layout': None,
            'lineno': 13,
            'links': list([
            ]),
            'links_back': list([
              'SPEC_SAFE',
            ]),
            'max_amount': '',
            'max_content_lines': '',
            'modifications': 0,
            'params': '',
            'parent_need': None,
            'parent_needs': list([
            ]),
            'parent_needs_back': list([
            ]),
            'parts': dict({
            }),
            'post_content': None,
            'post_template': None,
            'pre_content': None,
            'pre_template': None,
            'prefix': '',
            'priority': None,
            'query': '',
            'scores': None,
            'section_name': 'basic test',
            'sections': list([
              'basic test',
            ]),
            'service': '',
            'signature': None,
            'specific': '',
            'status': None,
            'string_option_wo_schema': '',
            'style': None,
            'tags': list([
            ]),
            'template': None,
            'title': 'feat safe',
            'type': 'feat',
            'type_name': 'Feat',
            'updated_at': '',
            'url': '',
            'url_postfix': '',
            'user': '',
          }),
          'FEAT_SAFE2': dict({
            'approved': None,
            'arch': dict({
            }),
            'asil': 'D',
            'avatar': '',
            'closed_at': '',
            'completion': None,
            'constraints': list([
            ]),
            'constraints_error': None,
            'constraints_passed': True,
            'constraints_results': dict({
            }),
            'content': '',
            'created_at': '',
            'departments': None,
            'docname': 'index',
            'doctype': '.rst',
            'duration': None,
            'efforts': None,
            'external_css': 'external_link',
            'external_url': None,
            'has_dead_links': False,
            'has_forbidden_dead_links': False,
            'id': 'FEAT_SAFE2',
            'id_prefix': '',
            'is_external': False,
            'is_import': False,
            'is_modified': False,
            'jinja_content': False,
            'layout': None,
            'lineno': 17,
            'links': list([
            ]),
            'links_back': list([
              'SPEC_SAFE_ADD_UNSAFE_FEAT',
              'SPEC_SAFE',
            ]),
            'max_amount': '',
            'max_content_lines': '',
            'modifications': 0,
            'params': '',
            'parent_need': None,
            'parent_needs': list([
            ]),
            'parent_needs_back': list([
            ]),
            'parts': dict({
            }),
            'post_content': None,
            'post_template': None,
            'pre_content': None,
            'pre_template': None,
            'prefix': '',
            'priority': None,
            'query': '',
            'scores': None,
            'section_name': 'basic test',
            'sections': list([
              'basic test',
            ]),
            'service': '',
            'signature': None,
            'specific': '',
            'status': None,
            'string_option_wo_schema': '',
            'style': None,
            'tags': list([
            ]),
            'template': None,
            'title': 'feat safe 2',
            'type': 'feat',
            'type_name': 'Feat',
            'updated_at': '',
            'url': '',
            'url_postfix': '',
            'user': '',
          }),
          'FEAt': dict({
            'approved': None,
            'arch': dict({
            }),
            'asil': 'QM',
            'avatar': '',
            'closed_at': '',
            'completion': None,
            'constraints': list([
            ]),
            'constraints_error': None,
            'constraints_passed': True,
            'constraints_results': dict({
            }),
            'content': '',
            'created_at': '',
            'departments': None,
            'docname': 'index',
            'doctype': '.rst',
            'duration': None,
            'efforts': None,
            'external_css': 'external_link',
            'external_url': None,
            'has_dead_links': False,
            'has_forbidden_dead_links': False,
            'id': 'FEAt',
            'id_prefix': '',
            'is_external': False,
            'is_import': False,
            'is_modified': False,
            'jinja_content': False,
            'layout': None,
            'lineno': 5,
            'links': list([
            ]),
            'links_back': list([
            ]),
            'max_amount': '',
            'max_content_lines': '',
            'modifications': 0,
            'params': '',
            'parent_need': None,
            'parent_needs': list([
            ]),
            'parent_needs_back': list([
            ]),
            'parts': dict({
            }),
            'post_content': None,
            'post_template': None,
            'pre_content': None,
            'pre_template': None,
            'prefix': '',
            'priority': None,
            'query': '',
            'scores': None,
            'section_name': 'basic test',
            'sections': list([
              'basic test',
            ]),
            'service': '',
            'signature': None,
            'specific': '',
            'status': None,
            'string_option_wo_schema': '',
            'style': None,
            'tags': list([
            ]),
            'template': None,
            'title': 'feat wrong id',
            'type': 'feat',
            'type_name': 'Feat',
            'updated_at': '',
            'url': '',
            'url_postfix': '',
            'user': '',
          }),
          'IMPL': dict({
            'approved': None,
            'arch': dict({
            }),
            'asil': None,
            'avatar': '',
            'closed_at': '',
            'completion': None,
            'constraints': list([
            ]),
            'constraints_error': None,
            'constraints_passed': True,
            'constraints_results': dict({
            }),
            'content': '',
            'created_at': '',
            'departments': None,
            'docname': 'index',
            'doctype': '.rst',
            'duration': None,
            'efforts': 30,
            'external_css': 'external_link',
            'external_url': None,
            'has_dead_links': False,
            'has_forbidden_dead_links': False,
            'id': 'IMPL',
            'id_prefix': '',
            'is_external': False,
            'is_import': False,
            'is_modified': False,
            'jinja_content': False,
            'layout': None,
            'lineno': 57,
            'links': list([
              'SPEC',
            ]),
            'links_back': list([
            ]),
            'max_amount': '',
            'max_content_lines': '',
            'modifications': 0,
            'params': '',
            'parent_need': None,
            'parent_needs': list([
            ]),
            'parent_needs_back': list([
            ]),
            'parts': dict({
            }),
            'post_content': None,
            'post_template': None,
            'pre_content': None,
            'pre_template': None,
            'prefix': '',
            'priority': None,
            'query': '',
            'scores': None,
            'section_name': 'basic test',
            'sections': list([
              'basic test',
            ]),
            'service': '',
            'signature': None,
            'specific': '',
            'status': None,
            'string_option_wo_schema': '',
            'style': None,
            'tags': list([
            ]),
            'template': None,
            'title': 'impl',
            'type': 'impl',
            'type_name': 'Implementation',
            'updated_at': '',
            'url': '',
            'url_postfix': '',
            'user': '',
          }),
          'IMPL_ARRAY_TEST': dict({
            'approved': None,
            'arch': dict({
            }),
            'asil': None,
            'avatar': '',
            'closed_at': '',
            'completion': None,
            'constraints': list([
            ]),
            'constraints_error': None,
            'constraints_passed': True,
            'constraints_results': dict({
            }),
            'content': '',
            'created_at': '',
            'departments': list([
              'dep1',
              'dep2',
              'dep3',
            ]),
            'docname': 'index',
            'doctype': '.rst',
            'duration': None,
            'efforts': None,
            'external_css': 'external_link',
            'external_url': None,
            'has_dead_links': False,
            'has_forbidden_dead_links': False,
            'id': 'IMPL_ARRAY_TEST',
            'id_prefix': '',
            'is_external': False,
            'is_import': False,
            'is_modified': False,
            'jinja_content': False,
            'layout': None,
            'lineno': 67,
            'links': list([
            ]),
            'links_back': list([
            ]),
            'max_amount': '',
            'max_content_lines': '',
            'modifications': 0,
            'params': '',
            'parent_need': None,
            'parent_needs': list([
            ]),
            'parent_needs_back': list([
            ]),
            'parts': dict({
            }),
            'post_content': None,
            'post_template': None,
            'pre_content': None,
            'pre_template': None,
            'prefix': '',
            'priority': None,
            'query': '',
            'scores': list([
              0.8,
              0.9,
              1000.5,
            ]),
            'section_name': 'basic test',
            'sections': list([
              'basic test',
            ]),
            'service': '',
            'signature': None,
            'specific': '',
            'status': None,
            'string_option_wo_schema': '',
            'style': None,
            'tags': list([
            ]),
            'template': None,
            'title': 'Impl for array test',
            'type': 'impl',
            'type_name': 'Implementation',
            'updated_at': '',
            'url': '',
            'url_postfix': '',
            'user': '',
          }),
          'IMPL_SAFE': dict({
            'approved': None,
            'arch': dict({
            }),
            'asil': 'A',
            'avatar': '',
            'closed_at': '',
            'completion': None,
            'constraints': list([
            ]),
            'constraints_error': None,
            'constraints_passed': True,
            'constraints_results': dict({
            }),
            'content': '',
            'created_at': '',
            'departments': None,
            'docname': 'index',
            'doctype': '.rst',
            'duration': None,
            'efforts': None,
            'external_css': 'external_link',
            'external_url': None,
            'has_dead_links': False,
            'has_forbidden_dead_links': False,
            'id': 'IMPL_SAFE',
            'id_prefix': '',
            'is_external': False,
            'is_import': False,
            'is_modified': False,
            'jinja_content': False,
            'layout': None,
            'lineno': 62,
            'links': list([
              'SPEC_SAFE_UNSAFE_FEAT',
            ]),
            'links_back': list([
            ]),
            'max_amount': '',
            'max_content_lines': '',
            'modifications': 0,
            'params': '',
            'parent_need': None,
            'parent_needs': list([
            ]),
            'parent_needs_back': list([
            ]),
            'parts': dict({
            }),
            'post_content': None,
            'post_template': None,
            'pre_content': None,
            'pre_template': None,
            'prefix': '',
            'priority': None,
            'query': '',
            'scores': None,
            'section_name': 'basic test',
            'sections': list([
              'basic test',
            ]),
            'service': '',
            'signature': None,
            'specific': '',
            'status': None,
            'string_option_wo_schema': '',
            'style': None,
            'tags': list([
            ]),
            'template': None,
            'title': 'safe impl',
            'type': 'impl',
            'type_name': 'Implementation',
            'updated_at': '',
            'url': '',
            'url_postfix': '',
            'user': '',
          }),
          'SPEC': dict({
            'approved': None,
            'arch': dict({
            }),
            'asil': 'QM',
            'avatar': '',
            'closed_at': '',
            'completion': None,
            'constraints': list([
            ]),
            'constraints_error': None,
            'constraints_passed': True,
            'constraints_results': dict({
            }),
            'content': '',
            'created_at': '',
            'departments': None,
            'docname': 'index',
            'doctype': '.rst',
            'duration': None,
            'efforts': 10,
            'external_css': 'external_link',
            'external_url': None,
            'has_dead_links': False,
            'has_forbidden_dead_links': False,
            'id': 'SPEC',
            'id_prefix': '',
            'is_external': False,
            'is_import': False,
            'is_modified': False,
            'jinja_content': False,
            'layout': None,
            'lineno': 27,
            'links': list([
            ]),
            'links_back': list([
              'IMPL',
            ]),
            'max_amount': '',
            'max_content_lines': '',
            'modifications': 0,
            'params': '',
            'parent_need': None,
            'parent_needs': list([
            ]),
            'parent_needs_back': list([
            ]),
            'parts': dict({
            }),
            'post_content': None,
            'post_template': None,
            'pre_content': None,
            'pre_template': None,
            'prefix': '',
            'priority': 1,
            'query': '',
            'scores': None,
            'section_name': 'basic test',
            'sections': list([
              'basic test',
            ]),
            'service': '',
            'signature': None,
            'specific': '',
            'status': None,
            'string_option_wo_schema': '',
            'style': None,
            'tags': list([
            ]),
            'template': None,
            'title': 'spec',
            'type': 'spec',
            'type_name': 'Specification',
            'updated_at': '',
            'url': '',
            'url_postfix': '',
            'user': '',
          }),
          'SPEC_MISSING_APPROVAL': dict({
            'approved': None,
            'arch': dict({
            }),
            'asil': 'QM',
            'avatar': '',
            'closed_at': '',
            'completion': None,
            'constraints': list([
            ]),
            'constraints_error': None,
            'constraints_passed': True,
            'constraints_results': dict({
            }),
            'content': '',
            'created_at': '',
            'departments': None,
            'docname': 'index',
            'doctype': '.rst',
            'duration': None,
            'efforts': 20,
            'external_css': 'external_link',
            'external_url': None,
            'has_dead_links': False,
            'has_forbidden_dead_links': False,
            'id': 'SPEC_MISSING_APPROVAL',
            'id_prefix': '',
            'is_external': False,
            'is_import': False,
            'is_modified': False,
            'jinja_content': False,
            'layout': None,
            'lineno': 21,
            'links': list([
            ]),
            'links_back': list([
            ]),
            'max_amount': '',
            'max_content_lines': '',
            'modifications': 0,
            'params': '',
            'parent_need': None,
            'parent_needs': list([
            ]),
            'parent_needs_back': list([
            ]),
            'parts': dict({
            }),
            'post_content': None,
            'post_template': None,
            'pre_content': None,
            'pre_template': None,
            'prefix': '',
            'priority': 1,
            'query': '',
            'scores': None,
            'section_name': 'basic test',
            'sections': list([
              'basic test',
            ]),
            'service': '',
            'signature': None,
            'specific': '',
            'status': None,
            'string_option_wo_schema': '',
            'style': None,
            'tags': list([
            ]),
            'template': None,
            'title': 'spec missing approval',
            'type': 'spec',
            'type_name': 'Specification',
            'updated_at': '',
            'url': '',
            'url_postfix': '',
            'user': '',
          }),
          'SPEC_SAFE': dict({
            'approved': True,
            'arch': dict({
            }),
            'asil': 'B',
            'avatar': '',
            'closed_at': '',
            'completion': None,
            'constraints': list([
            ]),
            'constraints_error': None,
            'constraints_passed': True,
            'constraints_results': dict({
            }),
            'content': '',
            'created_at': '',
            'departments': None,
            'docname': 'index',
            'doctype': '.rst',
            'duration': None,
            'efforts': 20,
            'external_css': 'external_link',
            'external_url': None,
            'has_dead_links': False,
            'has_forbidden_dead_links': False,
            'id': 'SPEC_SAFE',
            'id_prefix': '',
            'is_external': False,
            'is_import': False,
            'is_modified': False,
            'jinja_content': False,
            'layout': None,
            'lineno': 49,
            'links': list([
              'FEAT_SAFE',
              'FEAT_SAFE2',
            ]),
            'links_back': list([
            ]),
            'max_amount': '',
            'max_content_lines': '',
            'modifications': 0,
            'params': '',
            'parent_need': None,
            'parent_needs': list([
            ]),
            'parent_needs_back': list([
            ]),
            'parts': dict({
            }),
            'post_content': None,
            'post_template': None,
            'pre_content': None,
            'pre_template': None,
            'prefix': '',
            'priority': 1,
            'query': '',
            'scores': None,
            'section_name': 'basic test',
            'sections': list([
              'basic test',
            ]),
            'service': '',
            'signature': None,
            'specific': '',
            'status': None,
            'string_option_wo_schema': '',
            'style': None,
            'tags': list([
            ]),
            'template': None,
            'title': 'safe spec',
            'type': 'spec',
            'type_name': 'Specification',
            'updated_at': '',
            'url': '',
            'url_postfix': '',
            'user': '',
          }),
          'SPEC_SAFE_ADD_UNSAFE_FEAT': dict({
            'approved': True,
            'arch': dict({
            }),
            'asil': 'B',
            'avatar': '',
            'closed_at': '',
            'completion': None,
            'constraints': list([
            ]),
            'constraints_error': None,
            'constraints_passed': True,
            'constraints_results': dict({
            }),
            'content': '',
            'created_at': '',
            'departments': None,
            'docname': 'index',
            'doctype': '.rst',
            'duration': None,
            'efforts': 20,
            'external_css': 'external_link',
            'external_url': None,
            'has_dead_links': False,
            'has_forbidden_dead_links': False,
            'id': 'SPEC_SAFE_ADD_UNSAFE_FEAT',
            'id_prefix': '',
            'is_external': False,
            'is_import': False,
            'is_modified': False,
            'jinja_content': False,
            'layout': None,
            'lineno': 41,
            'links': list([
              'FEAT',
              'FEAT_SAFE2',
            ]),
            'links_back': list([
            ]),
            'max_amount': '',
            'max_content_lines': '',
            'modifications': 0,
            'params': '',
            'parent_need': None,
            'parent_needs': list([
            ]),
            'parent_needs_back': list([
            ]),
            'parts': dict({
            }),
            'post_content': None,
            'post_template': None,
            'pre_content': None,
            'pre_template': None,
            'prefix': '',
            'priority': 1,
            'query': '',
            'scores': None,
            'section_name': 'basic test',
            'sections': list([
              'basic test',
            ]),
            'service': '',
            'signature': None,
            'specific': '',
            'status': None,
            'string_option_wo_schema': '',
            'style': None,
            'tags': list([
            ]),
            'template': None,
            'title': 'safe spec additional items',
            'type': 'spec',
            'type_name': 'Specification',
            'updated_at': '',
            'url': '',
            'url_postfix': '',
            'user': '',
          }),
          'SPEC_SAFE_UNSAFE_FEAT': dict({
            'approved': True,
            'arch': dict({
            }),
            'asil': 'B',
            'avatar': '',
            'closed_at': '',
            'completion': None,
            'constraints': list([
            ]),
            'constraints_error': None,
            'constraints_passed': True,
            'constraints_results': dict({
            }),
            'content': '',
            'created_at': '',
            'departments': None,
            'docname': 'index',
            'doctype': '.rst',
            'duration': None,
            'efforts': 20,
            'external_css': 'external_link',
            'external_url': None,
            'has_dead_links': False,
            'has_forbidden_dead_links': False,
            'id': 'SPEC_SAFE_UNSAFE_FEAT',
            'id_prefix': '',
            'is_external': False,
            'is_import': False,
            'is_modified': False,
            'jinja_content': False,
            'layout': None,
            'lineno': 33,
            'links': list([
              'FEAT',
            ]),
            'links_back': list([
              'IMPL_SAFE',
            ]),
            'max_amount': '',
            'max_content_lines': '',
            'modifications': 0,
            'params': '',
            'parent_need': None,
            'parent_needs': list([
            ]),
            'parent_needs_back': list([
            ]),
            'parts': dict({
            }),
            'post_content': None,
            'post_template': None,
            'pre_content': None,
            'pre_template': None,
            'prefix': '',
            'priority': 1,
            'query': '',
            'scores': None,
            'section_name': 'basic test',
            'sections': list([
              'basic test',
            ]),
            'service': '',
            'signature': None,
            'specific': '',
            'status': None,
            'string_option_wo_schema': '',
            'style': None,
            'tags': list([
            ]),
            'template': None,
            'title': 'safe spec links unsafe feat',
            'type': 'spec',
            'type_name': 'Specification',
            'updated_at': '',
            'url': '',
            'url_postfix': '',
            'user': '',
          }),
        }),
        'needs_amount': 12,
        'needs_schema': dict({
          '$schema': 'http://json-schema.org/draft-07/schema#',
          'properties': dict({
            'approved': dict({
              'default': None,
              'description': 'Approval flag',
              'field_type': 'extra',
              'type': list([
                'boolean',
                'null',
              ]),
            }),
            'arch': dict({
              'additionalProperties': dict({
                'type': 'string',
              }),
              'default': dict({
              }),
              'description': 'Mapping of uml key to uml content.',
              'field_type': 'core',
              'type': 'object',
            }),
            'asil': dict({
              'default': None,
              'description': 'Automotive Safety Integrity Level',
              'field_type': 'extra',
              'type': list([
                'string',
                'null',
              ]),
            }),
            'avatar': dict({
              'default': '',
              'description': 'Added by service github-issues',
              'field_type': 'extra',
              'type': 'string',
            }),
            'closed_at': dict({
              'default': '',
              'description': 'Added by service github-issues',
              'field_type': 'extra',
              'type': 'string',
            }),
            'completion': dict({
              'default': None,
              'description': 'Added for needgantt functionality',
              'field_type': 'extra',
              'type': list([
                'integer',
                'null',
              ]),
            }),
            'constraints': dict({
              'default': list([
              ]),
              'description': 'List of constraint names, which are defined for this need.',
              'field_type': 'core',
              'items': dict({
                'type': 'string',
              }),
              'type': 'array',
            }),
            'constraints_error': dict({
              'default': None,
              'description': 'An error message set if any constraint failed, and `error_message` field is set in config.',
              'field_type': 'core',
              'type': list([
                'string',
                'null',
              ]),
            }),
            'constraints_passed': dict({
              'default': True,
              'description': 'True if all constraints passed, False if any failed, None if not yet checked.',
              'field_type': 'core',
              'type': list([
                'boolean',
                'null',
              ]),
            }),
            'constraints_results': dict({
              'additionalProperties': dict({
                'type': 'object',
              }),
              'default': dict({
              }),
              'description': 'Mapping of constraint name, to check name, to result, None if not yet checked.',
              'field_type': 'core',
              'type': list([
                'object',
                'null',
              ]),
            }),
            'content': dict({
              'default': '',
              'description': 'The main content of the need.',
              'field_type': 'core',
              'type': 'string',
            }),
            'created_at': dict({
              'default': '',
              'description': 'Added by service github-issues',
              'field_type': 'extra',
              'type': 'string',
            }),
            'departments': dict({
              'default': None,
              'description': 'Departments',
              'field_type': 'extra',
              'items': dict({
                'type': 'string',
              }),
              'type': list([
                'array',
                'null',
              ]),
            }),
            'docname': dict({
              'default': None,
              'description': 'Name of the document where the need is defined (None if external).',
              'field_type': 'core',
              'type': list([
                'string',
                'null',
              ]),
            }),
            'doctype': dict({
              'default': '.rst',
              'description': "The markup type of the content, denoted by the suffix of the source file, e.g. '.rst'.",
              'field_type': 'core',
              'type': 'string',
            }),
            'duration': dict({
              'default': None,
              'description': 'Added for needgantt functionality',
              'field_type': 'extra',
              'type': list([
                'integer',
                'null',
              ]),
            }),
            'efforts': dict({
              'default': None,
              'description': 'FTE days',
              'field_type': 'extra',
              'type': list([
                'integer',
                'null',
              ]),
            }),
            'external_css': dict({
              'default': '',
              'description': 'CSS class name, added to the external reference.',
              'field_type': 'core',
              'type': 'string',
            }),
            'external_url': dict({
              'default': None,
              'description': 'URL of the need, if it is an external need.',
              'field_type': 'core',
              'type': list([
                'string',
                'null',
              ]),
            }),
            'has_dead_links': dict({
              'default': False,
              'description': 'True if any links reference need ids that are not found in the need list.',
              'field_type': 'core',
              'type': 'boolean',
            }),
            'has_forbidden_dead_links': dict({
              'default': False,
              'description': 'True if any links reference need ids that are not found in the need list, and the link type does not allow dead links.',
              'field_type': 'core',
              'type': 'boolean',
            }),
            'id': dict({
              'description': 'ID of the data.',
              'field_type': 'core',
              'type': 'string',
            }),
            'id_prefix': dict({
              'default': '',
              'description': 'Added by service github-issues',
              'field_type': 'extra',
              'type': 'string',
            }),
            'is_external': dict({
              'default': False,
              'description': 'If true, no node is created and need is referencing external url.',
              'field_type': 'core',
              'type': 'boolean',
            }),
            'is_import': dict({
              'default': False,
              'description': 'If true, the need was derived from an import.',
              'field_type': 'core',
              'type': 'boolean',
            }),
            'is_modified': dict({
              'default': False,
              'description': 'Whether the need was modified by needextend.',
              'field_type': 'core',
              'type': 'boolean',
            }),
            'jinja_content': dict({
              'default': False,
              'description': 'Whether the content was pre-processed by jinja.',
              'field_type': 'core',
              'type': 'boolean',
            }),
            'layout': dict({
              'default': None,
              'description': 'Key of the layout, which is used to render the need.',
              'field_type': 'core',
              'type': list([
                'string',
                'null',
              ]),
            }),
            'lineno': dict({
              'default': None,
              'description': 'Line number where the need is defined (None if external).',
              'field_type': 'core',
              'type': list([
                'integer',
                'null',
              ]),
            }),
            'links': dict({
              'default': list([
              ]),
              'description': 'Link field',
              'field_type': 'links',
              'items': dict({
                'type': 'string',
              }),
              'type': 'array',
            }),
            'links_back': dict({
              'default': list([
              ]),
              'description': 'Backlink field',
              'field_type': 'backlinks',
              'items': dict({
                'type': 'string',
              }),
              'type': 'array',
            }),
            'max_amount': dict({
              'default': '',
              'description': 'Added by service github-issues',
              'field_type': 'extra',
              'type': 'string',
            }),
            'max_content_lines': dict({
              'default': '',
              'description': 'Added by service github-issues',
              'field_type': 'extra',
              'type': 'string',
            }),
            'modifications': dict({
              'default': 0,
              'description': 'Number of modifications by needextend.',
              'field_type': 'core',
              'type': 'integer',
            }),
            'params': dict({
              'default': '',
              'description': 'Added by service open-needs',
              'field_type': 'extra',
              'type': 'string',
            }),
            'parent_need': dict({
              'default': None,
              'description': 'Simply the first parent id.',
              'field_type': 'core',
              'type': list([
                'string',
                'null',
              ]),
            }),
            'parent_needs': dict({
              'default': list([
              ]),
              'description': 'Link field',
              'field_type': 'links',
              'items': dict({
                'type': 'string',
              }),
              'type': 'array',
            }),
            'parent_needs_back': dict({
              'default': list([
              ]),
              'description': 'Backlink field',
              'field_type': 'backlinks',
              'items': dict({
                'type': 'string',
              }),
              'type': 'array',
            }),
            'parts': dict({
              'additionalProperties': dict({
                'type': 'object',
              }),
              'default': dict({
              }),
              'description': "Mapping of parts, a.k.a. sub-needs, IDs to data that overrides the need's data",
              'field_type': 'core',
              'type': 'object',
            }),
            'post_content': dict({
              'default': None,
              'description': 'Additional content after the need.',
              'field_type': 'core',
              'type': list([
                'string',
                'null',
              ]),
            }),
            'post_template': dict({
              'default': None,
              'description': 'The template key, if the post_content was created from a jinja template.',
              'field_type': 'core',
              'type': list([
                'string',
                'null',
              ]),
            }),
            'pre_content': dict({
              'default': None,
              'description': 'Additional content before the need.',
              'field_type': 'core',
              'type': list([
                'string',
                'null',
              ]),
            }),
            'pre_template': dict({
              'default': None,
              'description': 'The template key, if the pre_content was created from a jinja template.',
              'field_type': 'core',
              'type': list([
                'string',
                'null',
              ]),
            }),
            'prefix': dict({
              'default': '',
              'description': 'Added by service open-needs',
              'field_type': 'extra',
              'type': 'string',
            }),
            'priority': dict({
              'default': None,
              'description': 'Priority level, 1-5 where 1 is highest and 5 is lowest',
              'field_type': 'extra',
              'type': list([
                'integer',
                'null',
              ]),
            }),
            'query': dict({
              'default': '',
              'description': 'Added by service github-issues',
              'field_type': 'extra',
              'type': 'string',
            }),
            'scores': dict({
              'default': None,
              'description': 'Review scores',
              'field_type': 'extra',
              'items': dict({
                'type': 'number',
              }),
              'type': list([
                'array',
                'null',
              ]),
            }),
            'section_name': dict({
              'default': None,
              'description': 'Simply the first section.',
              'field_type': 'core',
              'type': list([
                'string',
                'null',
              ]),
            }),
            'sections': dict({
              'default': list([
              ]),
              'description': 'Sections of the need.',
              'field_type': 'core',
              'items': dict({
                'type': 'string',
              }),
              'type': 'array',
            }),
            'service': dict({
              'default': '',
              'description': 'Added by service github-issues',
              'field_type': 'extra',
              'type': 'string',
            }),
            'signature': dict({
              'default': None,
              'description': 'Derived from a docutils desc_name node.',
              'field_type': 'core',
              'type': list([
                'string',
                'null',
              ]),
            }),
            'specific': dict({
              'default': '',
              'description': 'Added by service github-issues',
              'field_type': 'extra',
              'type': 'string',
            }),
            'status': dict({
              'default': None,
              'description': 'Status of the need.',
              'field_type': 'core',
              'type': list([
                'string',
                'null',
              ]),
            }),
            'string_option_wo_schema': dict({
              'default': '',
              'description': 'String option',
              'field_type': 'extra',
              'type': 'string',
            }),
            'style': dict({
              'default': None,
              'description': 'Comma-separated list of CSS classes (all appended by `needs_style_`).',
              'field_type': 'core',
              'type': list([
                'string',
                'null',
              ]),
            }),
            'tags': dict({
              'default': list([
              ]),
              'description': 'List of tags.',
              'field_type': 'core',
              'items': dict({
                'type': 'string',
              }),
              'type': 'array',
            }),
            'template': dict({
              'default': None,
              'description': 'The template key, if the content was created from a jinja template.',
              'field_type': 'core',
              'type': list([
                'string',
                'null',
              ]),
            }),
            'title': dict({
              'description': 'Title of the need.',
              'field_type': 'core',
              'type': 'string',
            }),
            'type': dict({
              'default': '',
              'description': 'Type of the need.',
              'field_type': 'core',
              'type': 'string',
            }),
            'type_name': dict({
              'default': '',
              'description': 'Name of the type.',
              'field_type': 'core',
              'type': 'string',
            }),
            'updated_at': dict({
              'default': '',
              'description': 'Added by service github-issues',
              'field_type': 'extra',
              'type': 'string',
            }),
            'url': dict({
              'default': '',
              'description': 'Added by service github-issues',
              'field_type': 'extra',
              'type': 'string',
            }),
            'url_postfix': dict({
              'default': '',
              'description': 'Added by service open-needs',
              'field_type': 'extra',
              'type': 'string',
            }),
            'user': dict({
              'default': '',
              'description': 'Added by service github-issues',
              'field_type': 'extra',
              'type': 'string',
            }),
          }),
          'type': 'object',
        }),
      }),
    }),
  })
# ---
# name: test_schema_typing[test_app0]
  dict({
    'current_version': '',
    'versions': dict({
      '': dict({
        'needs': dict({
          'REQ-1': dict({
            'docname': 'index',
            'external_css': 'external_link',
            'field2': 2,
            'id': 'REQ-1',
            'lineno': 4,
            'section_name': 'Test',
            'sections': list([
              'Test',
            ]),
            'title': 'title',
            'type': 'req',
            'type_name': 'Requirement',
          }),
          'REQ-2': dict({
            'docname': 'index',
            'external_css': 'external_link',
            'field1': 'value1',
            'field2': 42,
            'field3': 3.14,
            'field4': True,
            'field5': list([
              'item1',
              'item2',
              'item3',
            ]),
            'field6': list([
              1,
              2,
              3,
            ]),
            'field7': list([
              2.71,
              1.41,
            ]),
            'field8': list([
              True,
              False,
              True,
            ]),
            'field9': 44.0,
            'id': 'REQ-2',
            'lineno': 8,
            'section_name': 'Test',
            'sections': list([
              'Test',
            ]),
            'title': 'title',
            'type': 'req',
            'type_name': 'Requirement',
          }),
        }),
        'needs_amount': 2,
        'needs_defaults_removed': True,
        'needs_schema': dict({
          '$schema': 'http://json-schema.org/draft-07/schema#',
          'properties': dict({
            'arch': dict({
              'additionalProperties': dict({
                'type': 'string',
              }),
              'default': dict({
              }),
              'description': 'Mapping of uml key to uml content.',
              'field_type': 'core',
              'type': 'object',
            }),
            'avatar': dict({
              'default': '',
              'description': 'Added by service github-issues',
              'field_type': 'extra',
              'type': 'string',
            }),
            'closed_at': dict({
              'default': '',
              'description': 'Added by service github-issues',
              'field_type': 'extra',
              'type': 'string',
            }),
            'completion': dict({
              'default': None,
              'description': 'Added for needgantt functionality',
              'field_type': 'extra',
              'type': list([
                'integer',
                'null',
              ]),
            }),
            'constraints': dict({
              'default': list([
              ]),
              'description': 'List of constraint names, which are defined for this need.',
              'field_type': 'core',
              'items': dict({
                'type': 'string',
              }),
              'type': 'array',
            }),
            'constraints_error': dict({
              'default': None,
              'description': 'An error message set if any constraint failed, and `error_message` field is set in config.',
              'field_type': 'core',
              'type': list([
                'string',
                'null',
              ]),
            }),
            'constraints_passed': dict({
              'default': True,
              'description': 'True if all constraints passed, False if any failed, None if not yet checked.',
              'field_type': 'core',
              'type': list([
                'boolean',
                'null',
              ]),
            }),
            'constraints_results': dict({
              'additionalProperties': dict({
                'type': 'object',
              }),
              'default': dict({
              }),
              'description': 'Mapping of constraint name, to check name, to result, None if not yet checked.',
              'field_type': 'core',
              'type': list([
                'object',
                'null',
              ]),
            }),
            'content': dict({
              'default': '',
              'description': 'The main content of the need.',
              'field_type': 'core',
              'type': 'string',
            }),
            'created_at': dict({
              'default': '',
              'description': 'Added by service github-issues',
              'field_type': 'extra',
              'type': 'string',
            }),
            'docname': dict({
              'default': None,
              'description': 'Name of the document where the need is defined (None if external).',
              'field_type': 'core',
              'type': list([
                'string',
                'null',
              ]),
            }),
            'doctype': dict({
              'default': '.rst',
              'description': "The markup type of the content, denoted by the suffix of the source file, e.g. '.rst'.",
              'field_type': 'core',
              'type': 'string',
            }),
            'duration': dict({
              'default': None,
              'description': 'Added for needgantt functionality',
              'field_type': 'extra',
              'type': list([
                'integer',
                'null',
              ]),
            }),
            'external_css': dict({
              'default': '',
              'description': 'CSS class name, added to the external reference.',
              'field_type': 'core',
              'type': 'string',
            }),
            'external_url': dict({
              'default': None,
              'description': 'URL of the need, if it is an external need.',
              'field_type': 'core',
              'type': list([
                'string',
                'null',
              ]),
            }),
            'field1': dict({
              'default': None,
              'description': 'String option',
              'field_type': 'extra',
              'type': list([
                'string',
                'null',
              ]),
            }),
            'field2': dict({
              'default': None,
              'description': 'Integer option',
              'field_type': 'extra',
              'type': list([
                'integer',
                'null',
              ]),
            }),
            'field3': dict({
              'default': None,
              'description': 'Number option',
              'field_type': 'extra',
              'type': list([
                'number',
                'null',
              ]),
            }),
            'field4': dict({
              'default': None,
              'description': 'Boolean option',
              'field_type': 'extra',
              'type': list([
                'boolean',
                'null',
              ]),
            }),
            'field5': dict({
              'default': None,
              'description': 'Array of strings option',
              'field_type': 'extra',
              'items': dict({
                'type': 'string',
              }),
              'type': list([
                'array',
                'null',
              ]),
            }),
            'field6': dict({
              'default': None,
              'description': 'Array of integers option',
              'field_type': 'extra',
              'items': dict({
                'type': 'integer',
              }),
              'type': list([
                'array',
                'null',
              ]),
            }),
            'field7': dict({
              'default': None,
              'description': 'Array of numbers option',
              'field_type': 'extra',
              'items': dict({
                'type': 'number',
              }),
              'type': list([
                'array',
                'null',
              ]),
            }),
            'field8': dict({
              'default': None,
              'description': 'Array of boolean option',
              'field_type': 'extra',
              'items': dict({
                'type': 'boolean',
              }),
              'type': list([
                'array',
                'null',
              ]),
            }),
            'field9': dict({
              'default': None,
              'description': 'Number option',
              'field_type': 'extra',
              'type': list([
                'number',
                'null',
              ]),
            }),
            'has_dead_links': dict({
              'default': False,
              'description': 'True if any links reference need ids that are not found in the need list.',
              'field_type': 'core',
              'type': 'boolean',
            }),
            'has_forbidden_dead_links': dict({
              'default': False,
              'description': 'True if any links reference need ids that are not found in the need list, and the link type does not allow dead links.',
              'field_type': 'core',
              'type': 'boolean',
            }),
            'id': dict({
              'description': 'ID of the data.',
              'field_type': 'core',
              'type': 'string',
            }),
            'id_prefix': dict({
              'default': '',
              'description': 'Added by service github-issues',
              'field_type': 'extra',
              'type': 'string',
            }),
            'is_external': dict({
              'default': False,
              'description': 'If true, no node is created and need is referencing external url.',
              'field_type': 'core',
              'type': 'boolean',
            }),
            'is_import': dict({
              'default': False,
              'description': 'If true, the need was derived from an import.',
              'field_type': 'core',
              'type': 'boolean',
            }),
            'is_modified': dict({
              'default': False,
              'description': 'Whether the need was modified by needextend.',
              'field_type': 'core',
              'type': 'boolean',
            }),
            'jinja_content': dict({
              'default': False,
              'description': 'Whether the content was pre-processed by jinja.',
              'field_type': 'core',
              'type': 'boolean',
            }),
            'layout': dict({
              'default': None,
              'description': 'Key of the layout, which is used to render the need.',
              'field_type': 'core',
              'type': list([
                'string',
                'null',
              ]),
            }),
            'lineno': dict({
              'default': None,
              'description': 'Line number where the need is defined (None if external).',
              'field_type': 'core',
              'type': list([
                'integer',
                'null',
              ]),
            }),
            'links': dict({
              'default': list([
              ]),
              'description': 'Link field',
              'field_type': 'links',
              'items': dict({
                'type': 'string',
              }),
              'type': 'array',
            }),
            'links_back': dict({
              'default': list([
              ]),
              'description': 'Backlink field',
              'field_type': 'backlinks',
              'items': dict({
                'type': 'string',
              }),
              'type': 'array',
            }),
            'max_amount': dict({
              'default': '',
              'description': 'Added by service github-issues',
              'field_type': 'extra',
              'type': 'string',
            }),
            'max_content_lines': dict({
              'default': '',
              'description': 'Added by service github-issues',
              'field_type': 'extra',
              'type': 'string',
            }),
            'modifications': dict({
              'default': 0,
              'description': 'Number of modifications by needextend.',
              'field_type': 'core',
              'type': 'integer',
            }),
            'params': dict({
              'default': '',
              'description': 'Added by service open-needs',
              'field_type': 'extra',
              'type': 'string',
            }),
            'parent_need': dict({
              'default': None,
              'description': 'Simply the first parent id.',
              'field_type': 'core',
              'type': list([
                'string',
                'null',
              ]),
            }),
            'parent_needs': dict({
              'default': list([
              ]),
              'description': 'Link field',
              'field_type': 'links',
              'items': dict({
                'type': 'string',
              }),
              'type': 'array',
            }),
            'parent_needs_back': dict({
              'default': list([
              ]),
              'description': 'Backlink field',
              'field_type': 'backlinks',
              'items': dict({
                'type': 'string',
              }),
              'type': 'array',
            }),
            'parts': dict({
              'additionalProperties': dict({
                'type': 'object',
              }),
              'default': dict({
              }),
              'description': "Mapping of parts, a.k.a. sub-needs, IDs to data that overrides the need's data",
              'field_type': 'core',
              'type': 'object',
            }),
            'post_content': dict({
              'default': None,
              'description': 'Additional content after the need.',
              'field_type': 'core',
              'type': list([
                'string',
                'null',
              ]),
            }),
            'post_template': dict({
              'default': None,
              'description': 'The template key, if the post_content was created from a jinja template.',
              'field_type': 'core',
              'type': list([
                'string',
                'null',
              ]),
            }),
            'pre_content': dict({
              'default': None,
              'description': 'Additional content before the need.',
              'field_type': 'core',
              'type': list([
                'string',
                'null',
              ]),
            }),
            'pre_template': dict({
              'default': None,
              'description': 'The template key, if the pre_content was created from a jinja template.',
              'field_type': 'core',
              'type': list([
                'string',
                'null',
              ]),
            }),
            'prefix': dict({
              'default': '',
              'description': 'Added by service open-needs',
              'field_type': 'extra',
              'type': 'string',
            }),
            'query': dict({
              'default': '',
              'description': 'Added by service github-issues',
              'field_type': 'extra',
              'type': 'string',
            }),
            'section_name': dict({
              'default': None,
              'description': 'Simply the first section.',
              'field_type': 'core',
              'type': list([
                'string',
                'null',
              ]),
            }),
            'sections': dict({
              'default': list([
              ]),
              'description': 'Sections of the need.',
              'field_type': 'core',
              'items': dict({
                'type': 'string',
              }),
              'type': 'array',
            }),
            'service': dict({
              'default': '',
              'description': 'Added by service github-issues',
              'field_type': 'extra',
              'type': 'string',
            }),
            'signature': dict({
              'default': None,
              'description': 'Derived from a docutils desc_name node.',
              'field_type': 'core',
              'type': list([
                'string',
                'null',
              ]),
            }),
            'specific': dict({
              'default': '',
              'description': 'Added by service github-issues',
              'field_type': 'extra',
              'type': 'string',
            }),
            'status': dict({
              'default': None,
              'description': 'Status of the need.',
              'field_type': 'core',
              'type': list([
                'string',
                'null',
              ]),
            }),
            'style': dict({
              'default': None,
              'description': 'Comma-separated list of CSS classes (all appended by `needs_style_`).',
              'field_type': 'core',
              'type': list([
                'string',
                'null',
              ]),
            }),
            'tags': dict({
              'default': list([
              ]),
              'description': 'List of tags.',
              'field_type': 'core',
              'items': dict({
                'type': 'string',
              }),
              'type': 'array',
            }),
            'template': dict({
              'default': None,
              'description': 'The template key, if the content was created from a jinja template.',
              'field_type': 'core',
              'type': list([
                'string',
                'null',
              ]),
            }),
            'title': dict({
              'description': 'Title of the need.',
              'field_type': 'core',
              'type': 'string',
            }),
            'type': dict({
              'default': '',
              'description': 'Type of the need.',
              'field_type': 'core',
              'type': 'string',
            }),
            'type_name': dict({
              'default': '',
              'description': 'Name of the type.',
              'field_type': 'core',
              'type': 'string',
            }),
            'updated_at': dict({
              'default': '',
              'description': 'Added by service github-issues',
              'field_type': 'extra',
              'type': 'string',
            }),
            'url': dict({
              'default': '',
              'description': 'Added by service github-issues',
              'field_type': 'extra',
              'type': 'string',
            }),
            'url_postfix': dict({
              'default': '',
              'description': 'Added by service open-needs',
              'field_type': 'extra',
              'type': 'string',
            }),
            'user': dict({
              'default': '',
              'description': 'Added by service github-issues',
              'field_type': 'extra',
              'type': 'string',
            }),
          }),
          'type': 'object',
        }),
      }),
    }),
  })
# ---
# name: test_schemas[schema/fixtures/extra_links-contains]
  ''
# ---
# name: test_schemas[schema/fixtures/extra_links-contains].1
  dict({
    'validated_needs_count': 2,
    'validation_warnings': dict({
    }),
  })
# ---
# name: test_schemas[schema/fixtures/extra_links-contains_error]
  '''
  ERROR: Need 'IMPL_1' has schema violations:
    Severity:       violation
    Field:          links
    Need path:      IMPL_1
    Schema path:    extra_links > schema > properties > links > contains
    Schema message: None of ["SPEC_1"] are valid under the given schema [sn_schema_violation.extra_link_fail]
  
  '''
# ---
# name: test_schemas[schema/fixtures/extra_links-contains_error].1
  dict({
    'validated_needs_count': 2,
    'validation_warnings': dict({
      'IMPL_1': list([
        dict({
          'children': list([
          ]),
          'details': dict({
            'field': 'links',
            'need_path': 'IMPL_1',
            'schema_path': 'extra_links > schema > properties > links > contains',
            'severity': 'violation',
            'validation_msg': 'None of ["SPEC_1"] are valid under the given schema',
          }),
          'log_lvl': 'error',
          'subtype': 'extra_link_fail',
          'type': 'sn_schema_violation',
        }),
      ]),
    }),
  })
# ---
# name: test_schemas[schema/fixtures/extra_links-inject_array]
  '''
  ERROR: Need 'IMPL_1' has schema violations:
    Severity:       violation
    Field:          links
    Need path:      IMPL_1
    Schema path:    extra_links > schema > properties > links > minItems
    Schema message: ["SPEC_1"] has less than 2 items [sn_schema_violation.extra_link_fail]
  
  '''
# ---
# name: test_schemas[schema/fixtures/extra_links-inject_array].1
  dict({
    'validated_needs_count': 2,
    'validation_warnings': dict({
      'IMPL_1': list([
        dict({
          'children': list([
          ]),
          'details': dict({
            'field': 'links',
            'need_path': 'IMPL_1',
            'schema_path': 'extra_links > schema > properties > links > minItems',
            'severity': 'violation',
            'validation_msg': '["SPEC_1"] has less than 2 items',
          }),
          'log_lvl': 'error',
          'subtype': 'extra_link_fail',
          'type': 'sn_schema_violation',
        }),
      ]),
    }),
  })
# ---
# name: test_schemas[schema/fixtures/extra_links-items_pattern]
  ''
# ---
# name: test_schemas[schema/fixtures/extra_links-items_pattern].1
  dict({
    'validated_needs_count': 2,
    'validation_warnings': dict({
    }),
  })
# ---
# name: test_schemas[schema/fixtures/extra_links-items_pattern_error]
  '''
  ERROR: Need 'IMPL_1' has schema violations:
    Severity:       violation
    Field:          links.0
    Need path:      IMPL_1
    Schema path:    extra_links > schema > properties > links > items > pattern
    Schema message: "SPEC_1" does not match "^[A-Z0-9_]{10,}" [sn_schema_violation.extra_link_fail]
  
  '''
# ---
# name: test_schemas[schema/fixtures/extra_links-items_pattern_error].1
  dict({
    'validated_needs_count': 2,
    'validation_warnings': dict({
      'IMPL_1': list([
        dict({
          'children': list([
          ]),
          'details': dict({
            'field': 'links.0',
            'need_path': 'IMPL_1',
            'schema_path': 'extra_links > schema > properties > links > items > pattern',
            'severity': 'violation',
            'validation_msg': '"SPEC_1" does not match "^[A-Z0-9_]{10,}"',
          }),
          'log_lvl': 'error',
          'subtype': 'extra_link_fail',
          'type': 'sn_schema_violation',
        }),
      ]),
    }),
  })
# ---
# name: test_schemas[schema/fixtures/extra_links-max_contains]
  ''
# ---
# name: test_schemas[schema/fixtures/extra_links-max_contains].1
  dict({
    'validated_needs_count': 3,
    'validation_warnings': dict({
    }),
  })
# ---
# name: test_schemas[schema/fixtures/extra_links-max_contains_error]
  '''
  ERROR: Need 'IMPL_1' has schema violations:
    Severity:       violation
    Field:          links
    Need path:      IMPL_1
    Schema path:    extra_links > schema > properties > links > maxContains
    Schema message: None of ["SPEC_1","SPEC_2"] are valid under the given schema [sn_schema_violation.extra_link_fail]
  
  '''
# ---
# name: test_schemas[schema/fixtures/extra_links-max_contains_error].1
  dict({
    'validated_needs_count': 3,
    'validation_warnings': dict({
      'IMPL_1': list([
        dict({
          'children': list([
          ]),
          'details': dict({
            'field': 'links',
            'need_path': 'IMPL_1',
            'schema_path': 'extra_links > schema > properties > links > maxContains',
            'severity': 'violation',
            'validation_msg': 'None of ["SPEC_1","SPEC_2"] are valid under the given schema',
          }),
          'log_lvl': 'error',
          'subtype': 'extra_link_fail',
          'type': 'sn_schema_violation',
        }),
      ]),
    }),
  })
# ---
# name: test_schemas[schema/fixtures/extra_links-max_items]
  ''
# ---
# name: test_schemas[schema/fixtures/extra_links-max_items].1
  dict({
    'validated_needs_count': 2,
    'validation_warnings': dict({
    }),
  })
# ---
# name: test_schemas[schema/fixtures/extra_links-max_items_error]
  '''
  ERROR: Need 'IMPL_1' has schema violations:
    Severity:       violation
    Field:          links
    Need path:      IMPL_1
    Schema path:    extra_links > schema > properties > links > maxItems
    Schema message: ["SPEC_1","SPEC_2"] has more than 1 item [sn_schema_violation.extra_link_fail]
  
  '''
# ---
# name: test_schemas[schema/fixtures/extra_links-max_items_error].1
  dict({
    'validated_needs_count': 3,
    'validation_warnings': dict({
      'IMPL_1': list([
        dict({
          'children': list([
          ]),
          'details': dict({
            'field': 'links',
            'need_path': 'IMPL_1',
            'schema_path': 'extra_links > schema > properties > links > maxItems',
            'severity': 'violation',
            'validation_msg': '["SPEC_1","SPEC_2"] has more than 1 item',
          }),
          'log_lvl': 'error',
          'subtype': 'extra_link_fail',
          'type': 'sn_schema_violation',
        }),
      ]),
    }),
  })
# ---
# name: test_schemas[schema/fixtures/extra_links-min_contains]
  ''
# ---
# name: test_schemas[schema/fixtures/extra_links-min_contains].1
  dict({
    'validated_needs_count': 2,
    'validation_warnings': dict({
    }),
  })
# ---
# name: test_schemas[schema/fixtures/extra_links-min_contains_error]
  '''
  ERROR: Need 'IMPL_1' has schema violations:
    Severity:       violation
    Field:          links
    Need path:      IMPL_1
    Schema path:    extra_links > schema > properties > links > minContains
    Schema message: None of ["SPEC_1"] are valid under the given schema [sn_schema_violation.extra_link_fail]
  
  '''
# ---
# name: test_schemas[schema/fixtures/extra_links-min_contains_error].1
  dict({
    'validated_needs_count': 2,
    'validation_warnings': dict({
      'IMPL_1': list([
        dict({
          'children': list([
          ]),
          'details': dict({
            'field': 'links',
            'need_path': 'IMPL_1',
            'schema_path': 'extra_links > schema > properties > links > minContains',
            'severity': 'violation',
            'validation_msg': 'None of ["SPEC_1"] are valid under the given schema',
          }),
          'log_lvl': 'error',
          'subtype': 'extra_link_fail',
          'type': 'sn_schema_violation',
        }),
      ]),
    }),
  })
# ---
# name: test_schemas[schema/fixtures/extra_links-min_items]
  ''
# ---
# name: test_schemas[schema/fixtures/extra_links-min_items].1
  dict({
    'validated_needs_count': 2,
    'validation_warnings': dict({
    }),
  })
# ---
# name: test_schemas[schema/fixtures/extra_links-min_items_error]
  '''
  ERROR: Need 'IMPL_1' has schema violations:
    Severity:       violation
    Field:          links
    Need path:      IMPL_1
    Schema path:    extra_links > schema > properties > links > minItems
    Schema message: ["SPEC_1"] has less than 2 items [sn_schema_violation.extra_link_fail]
  
  '''
# ---
# name: test_schemas[schema/fixtures/extra_links-min_items_error].1
  dict({
    'validated_needs_count': 2,
    'validation_warnings': dict({
      'IMPL_1': list([
        dict({
          'children': list([
          ]),
          'details': dict({
            'field': 'links',
            'need_path': 'IMPL_1',
            'schema_path': 'extra_links > schema > properties > links > minItems',
            'severity': 'violation',
            'validation_msg': '["SPEC_1"] has less than 2 items',
          }),
          'log_lvl': 'error',
          'subtype': 'extra_link_fail',
          'type': 'sn_schema_violation',
        }),
      ]),
    }),
  })
# ---
<<<<<<< HEAD
# name: test_schemas[schema/fixtures/options-auto_inject_type]
=======
# name: test_schemas[schema/fixtures/extra_options-array_unique_items]
  '''
  ERROR: Need 'IMPL_1' has schema violations:
    Severity:       violation
    Field:          array_field
    Need path:      IMPL_1
    Schema path:    options > schema > properties > array_field > uniqueItems
    Schema message: ["a","a"] has non-unique elements [sn_schema_violation.option_fail]
  
  '''
# ---
# name: test_schemas[schema/fixtures/extra_options-array_unique_items].1
  dict({
    'validated_needs_count': 1,
    'validation_warnings': dict({
      'IMPL_1': list([
        dict({
          'children': list([
          ]),
          'details': dict({
            'field': 'array_field',
            'need_path': 'IMPL_1',
            'schema_path': 'options > schema > properties > array_field > uniqueItems',
            'severity': 'violation',
            'validation_msg': '["a","a"] has non-unique elements',
          }),
          'log_lvl': 'error',
          'subtype': 'option_fail',
          'type': 'sn_schema_violation',
        }),
      ]),
    }),
  })
# ---
# name: test_schemas[schema/fixtures/extra_options-auto_inject_type]
>>>>>>> 39b6cc5c
  ''
# ---
# name: test_schemas[schema/fixtures/options-auto_inject_type].1
  dict({
    'validated_needs_count': 1,
    'validation_warnings': dict({
    }),
  })
# ---
# name: test_schemas[schema/fixtures/options-auto_inject_type_wrong_const]
  '''
  ERROR: Need 'IMPL_1' has schema violations:
    Severity:       violation
    Field:          asil
    Need path:      IMPL_1
    Schema path:    [0] > local > properties > asil > const
    Schema message: "QM" was expected [sn_schema_violation.local_fail]
  
  '''
# ---
# name: test_schemas[schema/fixtures/options-auto_inject_type_wrong_const].1
  dict({
    'validated_needs_count': 1,
    'validation_warnings': dict({
      'IMPL_1': list([
        dict({
          'children': list([
          ]),
          'details': dict({
            'field': 'asil',
            'need_path': 'IMPL_1',
            'schema_path': '[0] > local > properties > asil > const',
            'severity': 'violation',
            'validation_msg': '"QM" was expected',
          }),
          'log_lvl': 'error',
          'subtype': 'local_fail',
          'type': 'sn_schema_violation',
        }),
      ]),
    }),
  })
# ---
# name: test_schemas[schema/fixtures/options-coerce_to_boolean]
  ''
# ---
# name: test_schemas[schema/fixtures/options-coerce_to_boolean].1
  dict({
    'validated_needs_count': 14,
    'validation_warnings': dict({
    }),
  })
# ---
# name: test_schemas[schema/fixtures/options-coerce_to_boolean_from_string_error]
  '''
  <srcdir>/index.rst:1: WARNING: Need could not be created: Extra option 'approved' is invalid: Cannot convert 'not-a-boolean' to boolean [needs.create_need]
  
  '''
# ---
# name: test_schemas[schema/fixtures/options-coerce_to_boolean_from_string_error].1
  dict({
    'validated_needs_count': 0,
    'validation_warnings': dict({
    }),
  })
# ---
# name: test_schemas[schema/fixtures/options-coerce_to_integer]
  ''
# ---
# name: test_schemas[schema/fixtures/options-coerce_to_integer].1
  dict({
    'validated_needs_count': 1,
    'validation_warnings': dict({
    }),
  })
# ---
# name: test_schemas[schema/fixtures/options-coerce_to_integer_from_float_error]
  '''
  <srcdir>/index.rst:1: WARNING: Need could not be created: Extra option 'efforts' is invalid: Cannot convert '1.2' to integer [needs.create_need]
  
  '''
# ---
# name: test_schemas[schema/fixtures/options-coerce_to_integer_from_float_error].1
  dict({
    'validated_needs_count': 0,
    'validation_warnings': dict({
    }),
  })
# ---
# name: test_schemas[schema/fixtures/options-coerce_to_integer_from_string_error]
  '''
  <srcdir>/index.rst:1: WARNING: Need could not be created: Extra option 'efforts' is invalid: Cannot convert 'QM' to integer [needs.create_need]
  
  '''
# ---
# name: test_schemas[schema/fixtures/options-coerce_to_integer_from_string_error].1
  dict({
    'validated_needs_count': 0,
    'validation_warnings': dict({
    }),
  })
# ---
# name: test_schemas[schema/fixtures/options-coerce_to_number]
  ''
# ---
# name: test_schemas[schema/fixtures/options-coerce_to_number].1
  dict({
    'validated_needs_count': 1,
    'validation_warnings': dict({
    }),
  })
# ---
# name: test_schemas[schema/fixtures/options-coerce_to_number_from_string_error]
  '''
  <srcdir>/index.rst:1: WARNING: Need could not be created: Extra option 'efforts' is invalid: Cannot convert 'QM' to float [needs.create_need]
  
  '''
# ---
# name: test_schemas[schema/fixtures/options-coerce_to_number_from_string_error].1
  dict({
    'validated_needs_count': 0,
    'validation_warnings': dict({
    }),
  })
# ---
# name: test_schemas[schema/fixtures/options-const]
  ''
# ---
# name: test_schemas[schema/fixtures/options-const].1
  dict({
    'validated_needs_count': 1,
    'validation_warnings': dict({
    }),
  })
# ---
# name: test_schemas[schema/fixtures/options-const_error]
  '''
  ERROR: Need 'IMPL_1' has schema violations:
    Severity:       violation
    Field:          asil
    Need path:      IMPL_1
    Schema path:    [0] > local > properties > asil > const
    Schema message: "QM" was expected [sn_schema_violation.local_fail]
  
  '''
# ---
# name: test_schemas[schema/fixtures/options-const_error].1
  dict({
    'validated_needs_count': 1,
    'validation_warnings': dict({
      'IMPL_1': list([
        dict({
          'children': list([
          ]),
          'details': dict({
            'field': 'asil',
            'need_path': 'IMPL_1',
            'schema_path': '[0] > local > properties > asil > const',
            'severity': 'violation',
            'validation_msg': '"QM" was expected',
          }),
          'log_lvl': 'error',
          'subtype': 'local_fail',
          'type': 'sn_schema_violation',
        }),
      ]),
    }),
  })
# ---
# name: test_schemas[schema/fixtures/options-enum]
  ''
# ---
# name: test_schemas[schema/fixtures/options-enum].1
  dict({
    'validated_needs_count': 1,
    'validation_warnings': dict({
    }),
  })
# ---
# name: test_schemas[schema/fixtures/options-enum_error]
  '''
  ERROR: Need 'IMPL_1' has schema violations:
    Severity:       violation
    Field:          asil
    Need path:      IMPL_1
    Schema path:    [0] > local > properties > asil > enum
    Schema message: "E" is not one of "QM", "A" or 3 other candidates [sn_schema_violation.local_fail]
  
  '''
# ---
# name: test_schemas[schema/fixtures/options-enum_error].1
  dict({
    'validated_needs_count': 1,
    'validation_warnings': dict({
      'IMPL_1': list([
        dict({
          'children': list([
          ]),
          'details': dict({
            'field': 'asil',
            'need_path': 'IMPL_1',
            'schema_path': '[0] > local > properties > asil > enum',
            'severity': 'violation',
            'validation_msg': '"E" is not one of "QM", "A" or 3 other candidates',
          }),
          'log_lvl': 'error',
          'subtype': 'local_fail',
          'type': 'sn_schema_violation',
        }),
      ]),
    }),
  })
# ---
# name: test_schemas[schema/fixtures/options-integer_multiple_of]
  ''
# ---
# name: test_schemas[schema/fixtures/options-integer_multiple_of].1
  dict({
    'validated_needs_count': 1,
    'validation_warnings': dict({
    }),
  })
# ---
# name: test_schemas[schema/fixtures/options-integer_multiple_of_error]
  '''
  ERROR: Need 'IMPL_1' has schema violations:
    Severity:       violation
    Field:          efforts
    Need path:      IMPL_1
    Schema path:    options > schema > properties > efforts > multipleOf
    Schema message: 8 is not a multiple of 3 [sn_schema_violation.option_fail]
  
  '''
# ---
# name: test_schemas[schema/fixtures/options-integer_multiple_of_error].1
  dict({
    'validated_needs_count': 1,
    'validation_warnings': dict({
      'IMPL_1': list([
        dict({
          'children': list([
          ]),
          'details': dict({
            'field': 'efforts',
            'need_path': 'IMPL_1',
            'schema_path': 'options > schema > properties > efforts > multipleOf',
            'severity': 'violation',
            'validation_msg': '8 is not a multiple of 3',
          }),
          'log_lvl': 'error',
          'subtype': 'option_fail',
          'type': 'sn_schema_violation',
        }),
      ]),
    }),
  })
# ---
# name: test_schemas[schema/fixtures/options-no_schema]
  ''
# ---
# name: test_schemas[schema/fixtures/options-no_schema].1
  dict({
    'validated_needs_count': 1,
    'validation_warnings': dict({
    }),
  })
# ---
# name: test_schemas[schema/fixtures/options-number_multiple_of]
  ''
# ---
# name: test_schemas[schema/fixtures/options-number_multiple_of].1
  dict({
    'validated_needs_count': 1,
    'validation_warnings': dict({
    }),
  })
# ---
# name: test_schemas[schema/fixtures/options-number_multiple_of_error]
  '''
  ERROR: Need 'IMPL_1' has schema violations:
    Severity:       violation
    Field:          efforts
    Need path:      IMPL_1
    Schema path:    options > schema > properties > efforts > multipleOf
    Schema message: 5.0 is not a multiple of 3.3 [sn_schema_violation.option_fail]
  
  '''
# ---
# name: test_schemas[schema/fixtures/options-number_multiple_of_error].1
  dict({
    'validated_needs_count': 1,
    'validation_warnings': dict({
      'IMPL_1': list([
        dict({
          'children': list([
          ]),
          'details': dict({
            'field': 'efforts',
            'need_path': 'IMPL_1',
            'schema_path': 'options > schema > properties > efforts > multipleOf',
            'severity': 'violation',
            'validation_msg': '5.0 is not a multiple of 3.3',
          }),
          'log_lvl': 'error',
          'subtype': 'option_fail',
          'type': 'sn_schema_violation',
        }),
      ]),
    }),
  })
# ---
# name: test_schemas[schema/fixtures/options-required]
  ''
# ---
# name: test_schemas[schema/fixtures/options-required].1
  dict({
    'validated_needs_count': 1,
    'validation_warnings': dict({
    }),
  })
# ---
# name: test_schemas[schema/fixtures/options-required_based_on_select_field_below_threshold]
  ''
# ---
# name: test_schemas[schema/fixtures/options-required_based_on_select_field_below_threshold].1
  dict({
    'validated_needs_count': 1,
    'validation_warnings': dict({
    }),
  })
# ---
# name: test_schemas[schema/fixtures/options-required_based_on_select_field_missing]
  ''
# ---
# name: test_schemas[schema/fixtures/options-required_based_on_select_field_missing].1
  dict({
    'validated_needs_count': 1,
    'validation_warnings': dict({
    }),
  })
# ---
# name: test_schemas[schema/fixtures/options-required_based_on_select_field_over_threshold]
  '''
  ERROR: Need 'IMPL_1' has schema violations:
    Severity:       violation
    Need path:      IMPL_1
    Schema path:    [0] > local > required
    User message:   Required due to high efforts
    Schema message: "asil" is a required property [sn_schema_violation.local_fail]
  
  '''
# ---
# name: test_schemas[schema/fixtures/options-required_based_on_select_field_over_threshold].1
  dict({
    'validated_needs_count': 1,
    'validation_warnings': dict({
      'IMPL_1': list([
        dict({
          'children': list([
          ]),
          'details': dict({
            'need_path': 'IMPL_1',
            'schema_path': '[0] > local > required',
            'severity': 'violation',
            'user_msg': 'Required due to high efforts',
            'validation_msg': '"asil" is a required property',
          }),
          'log_lvl': 'error',
          'subtype': 'local_fail',
          'type': 'sn_schema_violation',
        }),
      ]),
    }),
  })
# ---
# name: test_schemas[schema/fixtures/options-required_missing]
  '''
  ERROR: Need 'IMPL_1' has schema violations:
    Severity:       violation
    Need path:      IMPL_1
    Schema path:    [0] > local > required
    Schema message: "asil" is a required property [sn_schema_violation.local_fail]
  
  '''
# ---
# name: test_schemas[schema/fixtures/options-required_missing].1
  dict({
    'validated_needs_count': 1,
    'validation_warnings': dict({
      'IMPL_1': list([
        dict({
          'children': list([
          ]),
          'details': dict({
            'need_path': 'IMPL_1',
            'schema_path': '[0] > local > required',
            'severity': 'violation',
            'validation_msg': '"asil" is a required property',
          }),
          'log_lvl': 'error',
          'subtype': 'local_fail',
          'type': 'sn_schema_violation',
        }),
      ]),
    }),
  })
# ---
# name: test_schemas[schema/fixtures/options-set_type_string]
  ''
# ---
# name: test_schemas[schema/fixtures/options-set_type_string].1
  dict({
    'validated_needs_count': 1,
    'validation_warnings': dict({
    }),
  })
# ---
# name: test_schemas[schema/fixtures/options-string_format_date]
  ''
# ---
# name: test_schemas[schema/fixtures/options-string_format_date].1
  dict({
    'validated_needs_count': 1,
    'validation_warnings': dict({
    }),
  })
# ---
# name: test_schemas[schema/fixtures/options-string_format_date_error]
  '''
  ERROR: Need 'IMPL_1' has schema violations:
    Severity:       violation
    Field:          start_date
    Need path:      IMPL_1
    Schema path:    options > schema > properties > start_date > format
    Schema message: "not-a-date" is not a "date" [sn_schema_violation.option_fail]
  
  '''
# ---
# name: test_schemas[schema/fixtures/options-string_format_date_error].1
  dict({
    'validated_needs_count': 1,
    'validation_warnings': dict({
      'IMPL_1': list([
        dict({
          'children': list([
          ]),
          'details': dict({
            'field': 'start_date',
            'need_path': 'IMPL_1',
            'schema_path': 'options > schema > properties > start_date > format',
            'severity': 'violation',
            'validation_msg': '"not-a-date" is not a "date"',
          }),
          'log_lvl': 'error',
          'subtype': 'option_fail',
          'type': 'sn_schema_violation',
        }),
      ]),
    }),
  })
# ---
# name: test_schemas[schema/fixtures/options-string_format_date_time]
  ''
# ---
# name: test_schemas[schema/fixtures/options-string_format_date_time].1
  dict({
    'validated_needs_count': 1,
    'validation_warnings': dict({
    }),
  })
# ---
# name: test_schemas[schema/fixtures/options-string_format_date_time_error]
  '''
  ERROR: Need 'IMPL_1' has schema violations:
    Severity:       violation
    Field:          start_date
    Need path:      IMPL_1
    Schema path:    options > schema > properties > start_date > format
    Schema message: "2025-07-1099:99:99Z" is not a "date-time" [sn_schema_violation.option_fail]
  
  '''
# ---
# name: test_schemas[schema/fixtures/options-string_format_date_time_error].1
  dict({
    'validated_needs_count': 1,
    'validation_warnings': dict({
      'IMPL_1': list([
        dict({
          'children': list([
          ]),
          'details': dict({
            'field': 'start_date',
            'need_path': 'IMPL_1',
            'schema_path': 'options > schema > properties > start_date > format',
            'severity': 'violation',
            'validation_msg': '"2025-07-1099:99:99Z" is not a "date-time"',
          }),
          'log_lvl': 'error',
          'subtype': 'option_fail',
          'type': 'sn_schema_violation',
        }),
      ]),
    }),
  })
# ---
# name: test_schemas[schema/fixtures/options-string_format_duration]
  ''
# ---
# name: test_schemas[schema/fixtures/options-string_format_duration].1
  dict({
    'validated_needs_count': 1,
    'validation_warnings': dict({
    }),
  })
# ---
# name: test_schemas[schema/fixtures/options-string_format_duration_error]
  '''
  ERROR: Need 'IMPL_1' has schema violations:
    Severity:       violation
    Field:          _duration
    Need path:      IMPL_1
    Schema path:    options > schema > properties > _duration > format
    Schema message: "P1Q2Q10DT2H30M" is not a "duration" [sn_schema_violation.option_fail]
  
  '''
# ---
# name: test_schemas[schema/fixtures/options-string_format_duration_error].1
  dict({
    'validated_needs_count': 1,
    'validation_warnings': dict({
      'IMPL_1': list([
        dict({
          'children': list([
          ]),
          'details': dict({
            'field': '_duration',
            'need_path': 'IMPL_1',
            'schema_path': 'options > schema > properties > _duration > format',
            'severity': 'violation',
            'validation_msg': '"P1Q2Q10DT2H30M" is not a "duration"',
          }),
          'log_lvl': 'error',
          'subtype': 'option_fail',
          'type': 'sn_schema_violation',
        }),
      ]),
    }),
  })
# ---
# name: test_schemas[schema/fixtures/options-string_format_email]
  ''
# ---
# name: test_schemas[schema/fixtures/options-string_format_email].1
  dict({
    'validated_needs_count': 1,
    'validation_warnings': dict({
    }),
  })
# ---
# name: test_schemas[schema/fixtures/options-string_format_email_error]
  '''
  ERROR: Need 'IMPL_1' has schema violations:
    Severity:       violation
    Field:          email
    Need path:      IMPL_1
    Schema path:    options > schema > properties > email > format
    Schema message: "not-a-mail" is not a "email" [sn_schema_violation.option_fail]
  
  '''
# ---
# name: test_schemas[schema/fixtures/options-string_format_email_error].1
  dict({
    'validated_needs_count': 1,
    'validation_warnings': dict({
      'IMPL_1': list([
        dict({
          'children': list([
          ]),
          'details': dict({
            'field': 'email',
            'need_path': 'IMPL_1',
            'schema_path': 'options > schema > properties > email > format',
            'severity': 'violation',
            'validation_msg': '"not-a-mail" is not a "email"',
          }),
          'log_lvl': 'error',
          'subtype': 'option_fail',
          'type': 'sn_schema_violation',
        }),
      ]),
    }),
  })
# ---
# name: test_schemas[schema/fixtures/options-string_format_time]
  ''
# ---
# name: test_schemas[schema/fixtures/options-string_format_time].1
  dict({
    'validated_needs_count': 1,
    'validation_warnings': dict({
    }),
  })
# ---
# name: test_schemas[schema/fixtures/options-string_format_time_error]
  '''
  ERROR: Need 'IMPL_1' has schema violations:
    Severity:       violation
    Field:          time
    Need path:      IMPL_1
    Schema path:    options > schema > properties > time > format
    Schema message: "26:12:13+00:00" is not a "time" [sn_schema_violation.option_fail]
  
  '''
# ---
# name: test_schemas[schema/fixtures/options-string_format_time_error].1
  dict({
    'validated_needs_count': 1,
    'validation_warnings': dict({
      'IMPL_1': list([
        dict({
          'children': list([
          ]),
          'details': dict({
            'field': 'time',
            'need_path': 'IMPL_1',
            'schema_path': 'options > schema > properties > time > format',
            'severity': 'violation',
            'validation_msg': '"26:12:13+00:00" is not a "time"',
          }),
          'log_lvl': 'error',
          'subtype': 'option_fail',
          'type': 'sn_schema_violation',
        }),
      ]),
    }),
  })
# ---
# name: test_schemas[schema/fixtures/options-string_format_uri]
  ''
# ---
# name: test_schemas[schema/fixtures/options-string_format_uri].1
  dict({
    'validated_needs_count': 1,
    'validation_warnings': dict({
    }),
  })
# ---
# name: test_schemas[schema/fixtures/options-string_format_uri_error]
  '''
  ERROR: Need 'IMPL_1' has schema violations:
    Severity:       violation
    Field:          uri
    Need path:      IMPL_1
    Schema path:    options > schema > properties > uri > format
    Schema message: "examplecom" is not a "uri" [sn_schema_violation.option_fail]
  
  '''
# ---
# name: test_schemas[schema/fixtures/options-string_format_uri_error].1
  dict({
    'validated_needs_count': 1,
    'validation_warnings': dict({
      'IMPL_1': list([
        dict({
          'children': list([
          ]),
          'details': dict({
            'field': 'uri',
            'need_path': 'IMPL_1',
            'schema_path': 'options > schema > properties > uri > format',
            'severity': 'violation',
            'validation_msg': '"examplecom" is not a "uri"',
          }),
          'log_lvl': 'error',
          'subtype': 'option_fail',
          'type': 'sn_schema_violation',
        }),
      ]),
    }),
  })
# ---
# name: test_schemas[schema/fixtures/options-string_format_uuid]
  ''
# ---
# name: test_schemas[schema/fixtures/options-string_format_uuid].1
  dict({
    'validated_needs_count': 1,
    'validation_warnings': dict({
    }),
  })
# ---
# name: test_schemas[schema/fixtures/options-string_format_uuid_error]
  '''
  ERROR: Need 'IMPL_1' has schema violations:
    Severity:       violation
    Field:          uuid
    Need path:      IMPL_1
    Schema path:    options > schema > properties > uuid > format
    Schema message: "deadbeef-deadbeef-deadbeef-deadbeef" is not a "uuid" [sn_schema_violation.option_fail]
  
  '''
# ---
# name: test_schemas[schema/fixtures/options-string_format_uuid_error].1
  dict({
    'validated_needs_count': 1,
    'validation_warnings': dict({
      'IMPL_1': list([
        dict({
          'children': list([
          ]),
          'details': dict({
            'field': 'uuid',
            'need_path': 'IMPL_1',
            'schema_path': 'options > schema > properties > uuid > format',
            'severity': 'violation',
            'validation_msg': '"deadbeef-deadbeef-deadbeef-deadbeef" is not a "uuid"',
          }),
          'log_lvl': 'error',
          'subtype': 'option_fail',
          'type': 'sn_schema_violation',
        }),
      ]),
    }),
  })
# ---
# name: test_schemas[schema/fixtures/options-string_type]
  ''
# ---
# name: test_schemas[schema/fixtures/options-string_type].1
  dict({
    'validated_needs_count': 1,
    'validation_warnings': dict({
    }),
  })
# ---
# name: test_schemas[schema/fixtures/options-wrong_type]
  '''
  <srcdir>/index.rst:1: WARNING: Need could not be created: Extra option 'asil' is invalid: Cannot convert 'QM' to integer [needs.create_need]
  
  '''
# ---
# name: test_schemas[schema/fixtures/options-wrong_type].1
  dict({
    'validated_needs_count': 0,
    'validation_warnings': dict({
    }),
  })
# ---
# name: test_schemas[schema/fixtures/options-title_length]
  '''
  ERROR: Need 'IMPL_1' has schema violations:
    Severity:       violation
    Field:          title
    Need path:      IMPL_1
    Schema path:    options > schema > properties > title > minLength
    Schema message: "too short title" is shorter than 16 characters [sn_schema_violation.option_fail]
  ERROR: Need 'IMPL_3' has schema violations:
    Severity:       violation
    Field:          title
    Need path:      IMPL_3
    Schema path:    options > schema > properties > title > maxLength
    Schema message: "this title is too long" is longer than 20 characters [sn_schema_violation.option_fail]
  
  '''
# ---
# name: test_schemas[schema/fixtures/options-title_length].1
  dict({
    'validated_needs_count': 3,
    'validation_warnings': dict({
      'IMPL_1': list([
        dict({
          'children': list([
          ]),
          'details': dict({
            'field': 'title',
            'need_path': 'IMPL_1',
            'schema_path': 'options > schema > properties > title > minLength',
            'severity': 'violation',
            'validation_msg': '"too short title" is shorter than 16 characters',
          }),
          'log_lvl': 'error',
          'subtype': 'option_fail',
          'type': 'sn_schema_violation',
        }),
      ]),
      'IMPL_3': list([
        dict({
          'children': list([
          ]),
          'details': dict({
            'field': 'title',
            'need_path': 'IMPL_3',
            'schema_path': 'options > schema > properties > title > maxLength',
            'severity': 'violation',
            'validation_msg': '"this title is too long" is longer than 20 characters',
          }),
          'log_lvl': 'error',
          'subtype': 'option_fail',
          'type': 'sn_schema_violation',
        }),
      ]),
    }),
  })

# ---
# name: test_schemas[schema/fixtures/options-status_enum]
  '''
  ERROR: Need 'IMPL_2' has schema violations:
    Severity:       violation
    Field:          status
    Need path:      IMPL_2
    Schema path:    options > schema > properties > status > enum
    Schema message: "other" is not one of "open", "in progress" or "closed" [sn_schema_violation.option_fail]
  
  '''
# ---
# name: test_schemas[schema/fixtures/options-status_enum].1
  dict({
    'validated_needs_count': 2,
    'validation_warnings': dict({
      'IMPL_2': list([
        dict({
          'children': list([
          ]),
          'details': dict({
            'field': 'status',
            'need_path': 'IMPL_2',
            'schema_path': 'options > schema > properties > status > enum',
            'severity': 'violation',
            'validation_msg': '"other" is not one of "open", "in progress" or "closed"',
          }),
          'log_lvl': 'error',
          'subtype': 'option_fail',
          'type': 'sn_schema_violation',
        }),
      ]),
    }),
  })
# ---
# name: test_schemas[schema/fixtures/options-tags_enum]
  '''
  ERROR: Need 'IMPL_1' has schema violations:
    Severity:       violation
    Field:          tags.1
    Need path:      IMPL_1
    Schema path:    options > schema > properties > tags > items > enum
    Schema message: "b" is not one of "a" or "c" [sn_schema_violation.option_fail]
  
  '''
# ---
# name: test_schemas[schema/fixtures/options-tags_enum].1
  dict({
    'validated_needs_count': 1,
    'validation_warnings': dict({
      'IMPL_1': list([
        dict({
          'children': list([
          ]),
          'details': dict({
            'field': 'tags.1',
            'need_path': 'IMPL_1',
            'schema_path': 'options > schema > properties > tags > items > enum',
            'severity': 'violation',
            'validation_msg': '"b" is not one of "a" or "c"',
          }),
          'log_lvl': 'error',
          'subtype': 'option_fail',
          'type': 'sn_schema_violation',
        }),
      ]),
    }),
  })
# ---
# name: test_schemas[schema/fixtures/network-link_chain_hop_1_min_contains_error]
  '''
  ERROR: Need 'IMPL_SAFE' has schema violations:
    Severity:       violation
    Need path:      IMPL_SAFE > links
    Schema path:    safe-impl-[links]->safe-spec[0] > validate > network > links > contains
    Schema message: Too few valid links of type 'links' (0 < 1) / nok: SPEC_UNSAFE
  
      Details for SPEC_UNSAFE
      Field:          asil
      Need path:      IMPL_SAFE > links > SPEC_UNSAFE
      Schema path:    safe-impl-[links]->safe-spec[0] > validate > network > links > contains > local > allOf > 0 > properties > asil > enum
      Schema message: "QM" is not one of "A", "B" or 2 other candidates [sn_schema_violation.network_contains_too_few]
  
  '''
# ---
# name: test_schemas[schema/fixtures/network-link_chain_hop_1_min_contains_error].1
  dict({
    'validated_needs_count': 2,
    'validation_warnings': dict({
      'IMPL_SAFE': list([
        dict({
          'children': list([
            dict({
              'need_id': 'SPEC_UNSAFE',
              'warning': dict({
                'children': list([
                ]),
                'details': dict({
                  'field': 'asil',
                  'need_path': 'IMPL_SAFE > links > SPEC_UNSAFE',
                  'schema_path': 'safe-impl-[links]->safe-spec[0] > validate > network > links > contains > local > allOf > 0 > properties > asil > enum',
                  'validation_msg': '"QM" is not one of "A", "B" or 2 other candidates',
                }),
                'subtype': 'network_local_fail',
              }),
            }),
          ]),
          'details': dict({
            'need_path': 'IMPL_SAFE > links',
            'schema_path': 'safe-impl-[links]->safe-spec[0] > validate > network > links > contains',
            'severity': 'violation',
            'validation_msg': "Too few valid links of type 'links' (0 < 1) / nok: SPEC_UNSAFE",
          }),
          'log_lvl': 'error',
          'subtype': 'network_contains_too_few',
          'type': 'sn_schema_violation',
        }),
      ]),
    }),
  })
# ---
# name: test_schemas[schema/fixtures/network-link_chain_hop_2_min_contains_error]
  '''
  ERROR: Need 'IMPL_SAFE' has schema violations:
    Severity:       violation
    Need path:      IMPL_SAFE > links
    Schema path:    safe-impl-[links]->safe-spec-[links]->safe-req[0] > validate > network > links > contains
    Schema message: Too few valid links of type 'links' (0 < 1) / nok: SPEC_SAFE
  
      Details for SPEC_SAFE
      Need path:      IMPL_SAFE > links > SPEC_SAFE > links
      Schema path:    safe-impl-[links]->safe-spec-[links]->safe-req[0] > validate > network > links > contains > validate > network > links > contains
      User message:   Safe impl links to safe spec links to safe req
      Schema message: Too few valid links of type 'links' (0 < 1) / nok: REQ_UNSAFE
  
        Details for REQ_UNSAFE
        Field:          asil
        Need path:      IMPL_SAFE > links > SPEC_SAFE > links > REQ_UNSAFE
        Schema path:    safe-impl-[links]->safe-spec-[links]->safe-req[0] > validate > network > links > contains > validate > network > links > contains > local > allOf > 0 > properties > asil > enum
        Schema message: "QM" is not one of "A", "B" or 2 other candidates [sn_schema_violation.network_contains_too_few]
  
  '''
# ---
# name: test_schemas[schema/fixtures/network-link_chain_hop_2_min_contains_error].1
  dict({
    'validated_needs_count': 3,
    'validation_warnings': dict({
      'IMPL_SAFE': list([
        dict({
          'children': list([
            dict({
              'need_id': 'SPEC_SAFE',
              'warning': dict({
                'children': list([
                ]),
                'details': dict({
                  'need_path': 'IMPL_SAFE > links > SPEC_SAFE',
                  'schema_path': 'safe-impl-[links]->safe-spec-[links]->safe-req[0] > validate > network > links > contains > local',
                }),
                'subtype': 'network_local_success',
              }),
            }),
            dict({
              'need_id': 'SPEC_SAFE',
              'warning': dict({
                'children': list([
                  dict({
                    'need_id': 'REQ_UNSAFE',
                    'warning': dict({
                      'children': list([
                      ]),
                      'details': dict({
                        'field': 'asil',
                        'need_path': 'IMPL_SAFE > links > SPEC_SAFE > links > REQ_UNSAFE',
                        'schema_path': 'safe-impl-[links]->safe-spec-[links]->safe-req[0] > validate > network > links > contains > validate > network > links > contains > local > allOf > 0 > properties > asil > enum',
                        'validation_msg': '"QM" is not one of "A", "B" or 2 other candidates',
                      }),
                      'subtype': 'network_local_fail',
                    }),
                  }),
                ]),
                'details': dict({
                  'need_path': 'IMPL_SAFE > links > SPEC_SAFE > links',
                  'schema_path': 'safe-impl-[links]->safe-spec-[links]->safe-req[0] > validate > network > links > contains > validate > network > links > contains',
                  'user_msg': 'Safe impl links to safe spec links to safe req',
                  'validation_msg': "Too few valid links of type 'links' (0 < 1) / nok: REQ_UNSAFE",
                }),
                'subtype': 'network_contains_too_few',
              }),
            }),
          ]),
          'details': dict({
            'need_path': 'IMPL_SAFE > links',
            'schema_path': 'safe-impl-[links]->safe-spec-[links]->safe-req[0] > validate > network > links > contains',
            'severity': 'violation',
            'validation_msg': "Too few valid links of type 'links' (0 < 1) / nok: SPEC_SAFE",
          }),
          'log_lvl': 'error',
          'subtype': 'network_contains_too_few',
          'type': 'sn_schema_violation',
        }),
      ]),
    }),
  })
# ---
# name: test_schemas[schema/fixtures/network-link_chain_w_refs]
  ''
# ---
# name: test_schemas[schema/fixtures/network-link_chain_w_refs].1
  dict({
    'validated_needs_count': 3,
    'validation_warnings': dict({
    }),
  })
# ---
# name: test_schemas[schema/fixtures/network-link_name_contains]
  ''
# ---
# name: test_schemas[schema/fixtures/network-link_name_contains].1
  dict({
    'validated_needs_count': 2,
    'validation_warnings': dict({
    }),
  })
# ---
# name: test_schemas[schema/fixtures/network-local_max_items]
  ''
# ---
# name: test_schemas[schema/fixtures/network-local_max_items].1
  dict({
    'validated_needs_count': 3,
    'validation_warnings': dict({
    }),
  })
# ---
# name: test_schemas[schema/fixtures/network-local_max_items_error]
  '''
  ERROR: Need 'IMPL_1' has schema violations:
    Severity:       violation
    Field:          links
    Need path:      IMPL_1
    Schema path:    [0] > local > properties > links > maxItems
    Schema message: ["SPEC_1","SPEC_2"] has more than 1 item [sn_schema_violation.local_fail]
  
  '''
# ---
# name: test_schemas[schema/fixtures/network-local_max_items_error].1
  dict({
    'validated_needs_count': 3,
    'validation_warnings': dict({
      'IMPL_1': list([
        dict({
          'children': list([
          ]),
          'details': dict({
            'field': 'links',
            'need_path': 'IMPL_1',
            'schema_path': '[0] > local > properties > links > maxItems',
            'severity': 'violation',
            'validation_msg': '["SPEC_1","SPEC_2"] has more than 1 item',
          }),
          'log_lvl': 'error',
          'subtype': 'local_fail',
          'type': 'sn_schema_violation',
        }),
      ]),
    }),
  })
# ---
# name: test_schemas[schema/fixtures/network-local_min_items]
  ''
# ---
# name: test_schemas[schema/fixtures/network-local_min_items].1
  dict({
    'validated_needs_count': 2,
    'validation_warnings': dict({
    }),
  })
# ---
# name: test_schemas[schema/fixtures/network-local_min_items_error]
  '''
  ERROR: Need 'IMPL_1' has schema violations:
    Severity:       violation
    Field:          links
    Need path:      IMPL_1
    Schema path:    [0] > local > properties > links > minItems
    Schema message: ["SPEC_1"] has less than 2 items [sn_schema_violation.local_fail]
  
  '''
# ---
# name: test_schemas[schema/fixtures/network-local_min_items_error].1
  dict({
    'validated_needs_count': 2,
    'validation_warnings': dict({
      'IMPL_1': list([
        dict({
          'children': list([
          ]),
          'details': dict({
            'field': 'links',
            'need_path': 'IMPL_1',
            'schema_path': '[0] > local > properties > links > minItems',
            'severity': 'violation',
            'validation_msg': '["SPEC_1"] has less than 2 items',
          }),
          'log_lvl': 'error',
          'subtype': 'local_fail',
          'type': 'sn_schema_violation',
        }),
      ]),
    }),
  })
# ---
# name: test_schemas[schema/fixtures/network-max_contains]
  ''
# ---
# name: test_schemas[schema/fixtures/network-max_contains].1
  dict({
    'validated_needs_count': 2,
    'validation_warnings': dict({
    }),
  })
# ---
# name: test_schemas[schema/fixtures/network-max_contains_error]
  '''
  ERROR: Need 'IMPL_1' has schema violations:
    Severity:       violation
    Need path:      IMPL_1 > links
    Schema path:    [0] > validate > network > links > contains
    Schema message: Too many valid links of type 'links' (2 > 1) / ok: SPEC_1, SPEC_2 [sn_schema_violation.network_contains_too_many]
  
  '''
# ---
# name: test_schemas[schema/fixtures/network-max_contains_error].1
  dict({
    'validated_needs_count': 3,
    'validation_warnings': dict({
      'IMPL_1': list([
        dict({
          'children': list([
          ]),
          'details': dict({
            'need_path': 'IMPL_1 > links',
            'schema_path': '[0] > validate > network > links > contains',
            'severity': 'violation',
            'validation_msg': "Too many valid links of type 'links' (2 > 1) / ok: SPEC_1, SPEC_2",
          }),
          'log_lvl': 'error',
          'subtype': 'network_contains_too_many',
          'type': 'sn_schema_violation',
        }),
      ]),
    }),
  })
# ---
# name: test_schemas[schema/fixtures/network-max_network_levels]
  '''
  ERROR: Need 'SPEC_1' has schema violations:
    Severity:       violation
    Need path:      IMPL_1 > links > SPEC_5 > links > SPEC_4 > links > SPEC_3 > links > SPEC_2 > links > SPEC_1
    Schema path:    [0] > validate > network > links > items > validate > network > links > items > validate > network > links > items > validate > network > links > items > validate > network > links > items
    Schema message: Maximum network validation recursion level 4 reached. [sn_schema_violation.network_max_nest_level]
  
  '''
# ---
# name: test_schemas[schema/fixtures/network-max_network_levels].1
  dict({
    'validated_needs_count': 6,
    'validation_warnings': dict({
      'IMPL_1': list([
        dict({
          'children': list([
          ]),
          'details': dict({
            'need_path': 'IMPL_1 > links > SPEC_5 > links > SPEC_4 > links > SPEC_3 > links > SPEC_2 > links > SPEC_1',
            'schema_path': '[0] > validate > network > links > items > validate > network > links > items > validate > network > links > items > validate > network > links > items > validate > network > links > items',
            'severity': 'violation',
            'validation_msg': 'Maximum network validation recursion level 4 reached.',
          }),
          'log_lvl': 'error',
          'subtype': 'network_max_nest_level',
          'type': 'sn_schema_violation',
        }),
      ]),
    }),
  })
# ---
# name: test_schemas[schema/fixtures/network-min_contains]
  ''
# ---
# name: test_schemas[schema/fixtures/network-min_contains].1
  dict({
    'validated_needs_count': 2,
    'validation_warnings': dict({
    }),
  })
# ---
# name: test_schemas[schema/fixtures/network-min_contains_error]
  '''
  ERROR: Need 'IMPL_1' has schema violations:
    Severity:       violation
    Need path:      IMPL_1 > links
    Schema path:    [0] > validate > network > links > contains
    Schema message: Too few valid links of type 'links' (1 < 2) / ok: SPEC_1 [sn_schema_violation.network_contains_too_few]
  
  '''
# ---
# name: test_schemas[schema/fixtures/network-min_contains_error].1
  dict({
    'validated_needs_count': 2,
    'validation_warnings': dict({
      'IMPL_1': list([
        dict({
          'children': list([
          ]),
          'details': dict({
            'need_path': 'IMPL_1 > links',
            'schema_path': '[0] > validate > network > links > contains',
            'severity': 'violation',
            'validation_msg': "Too few valid links of type 'links' (1 < 2) / ok: SPEC_1",
          }),
          'log_lvl': 'error',
          'subtype': 'network_contains_too_few',
          'type': 'sn_schema_violation',
        }),
      ]),
    }),
  })
# ---
# name: test_schemas[schema/fixtures/network-no_error_empty_links]
  '''
  ERROR: Need 'IMPL_SAFE' has schema violations:
    Severity:       violation
    Need path:      IMPL_SAFE > links
    Schema path:    impl-[links]->spec[0] > validate > network > links > contains
    Schema message: Too few valid links of type 'links' (0 < 1) [sn_schema_violation.network_contains_too_few]
  
  '''
# ---
# name: test_schemas[schema/fixtures/network-no_error_empty_links].1
  dict({
    'validated_needs_count': 2,
    'validation_warnings': dict({
      'IMPL_SAFE': list([
        dict({
          'children': list([
          ]),
          'details': dict({
            'need_path': 'IMPL_SAFE > links',
            'schema_path': 'impl-[links]->spec[0] > validate > network > links > contains',
            'severity': 'violation',
            'validation_msg': "Too few valid links of type 'links' (0 < 1)",
          }),
          'log_lvl': 'error',
          'subtype': 'network_contains_too_few',
          'type': 'sn_schema_violation',
        }),
      ]),
    }),
  })
# ---
# name: test_schemas[schema/fixtures/network-schemas_in_conf]
  ''
# ---
# name: test_schemas[schema/fixtures/network-schemas_in_conf].1
  dict({
    'validated_needs_count': 2,
    'validation_warnings': dict({
    }),
  })
# ---
# name: test_schemas[schema/fixtures/network-schemas_in_conf_error]
  '''
  ERROR: Need 'IMPL_1' has schema violations:
    Severity:       violation
    Need path:      IMPL_1 > links
    Schema path:    [0] > validate > network > links > contains
    Schema message: Too few valid links of type 'links' (0 < 1) / nok: SPEC_1
  
      Details for SPEC_1
      Field:          type
      Need path:      IMPL_1 > links > SPEC_1
      Schema path:    [0] > validate > network > links > contains > local > properties > type > const
      Schema message: "req" was expected [sn_schema_violation.network_contains_too_few]
  
  '''
# ---
# name: test_schemas[schema/fixtures/network-schemas_in_conf_error].1
  dict({
    'validated_needs_count': 2,
    'validation_warnings': dict({
      'IMPL_1': list([
        dict({
          'children': list([
            dict({
              'need_id': 'SPEC_1',
              'warning': dict({
                'children': list([
                ]),
                'details': dict({
                  'field': 'type',
                  'need_path': 'IMPL_1 > links > SPEC_1',
                  'schema_path': '[0] > validate > network > links > contains > local > properties > type > const',
                  'validation_msg': '"req" was expected',
                }),
                'subtype': 'network_local_fail',
              }),
            }),
          ]),
          'details': dict({
            'need_path': 'IMPL_1 > links',
            'schema_path': '[0] > validate > network > links > contains',
            'severity': 'violation',
            'validation_msg': "Too few valid links of type 'links' (0 < 1) / nok: SPEC_1",
          }),
          'log_lvl': 'error',
          'subtype': 'network_contains_too_few',
          'type': 'sn_schema_violation',
        }),
      ]),
    }),
  })
# ---
# name: test_schemas[schema/fixtures/reporting-severity_default_suppress_severity]
  '''
  WARNING: Need 'IMPL_1' has schema infos:
    Severity:       info
    Field:          asil
    Need path:      IMPL_1
    Schema path:    [1] > local > properties > asil > const
    Schema message: "B" was expected [sn_schema_info.local_fail]
  
  '''
# ---
# name: test_schemas[schema/fixtures/reporting-severity_default_suppress_severity].1
  dict({
    'validated_needs_count': 1,
    'validation_warnings': dict({
      'IMPL_1': list([
        dict({
          'children': list([
          ]),
          'details': dict({
            'field': 'asil',
            'need_path': 'IMPL_1',
            'schema_path': '[0] > local > properties > asil > const',
            'severity': 'violation',
            'validation_msg': '"A" was expected',
          }),
          'log_lvl': 'error',
          'subtype': 'local_fail',
          'type': 'sn_schema_violation',
        }),
        dict({
          'children': list([
          ]),
          'details': dict({
            'field': 'asil',
            'need_path': 'IMPL_1',
            'schema_path': '[1] > local > properties > asil > const',
            'severity': 'info',
            'validation_msg': '"B" was expected',
          }),
          'log_lvl': 'warning',
          'subtype': 'local_fail',
          'type': 'sn_schema_info',
        }),
      ]),
    }),
  })
# ---
# name: test_schemas[schema/fixtures/reporting-severity_default_suppress_severity_and_rule]
  '''
  WARNING: Need 'IMPL_1' has schema infos:
    Severity:       info
    Field:          asil
    Need path:      IMPL_1
    Schema path:    [1] > local > properties > asil > const
    Schema message: "B" was expected [sn_schema_info.local_fail]
  
  '''
# ---
# name: test_schemas[schema/fixtures/reporting-severity_default_suppress_severity_and_rule].1
  dict({
    'validated_needs_count': 1,
    'validation_warnings': dict({
      'IMPL_1': list([
        dict({
          'children': list([
          ]),
          'details': dict({
            'field': 'asil',
            'need_path': 'IMPL_1',
            'schema_path': '[0] > local > properties > asil > const',
            'severity': 'violation',
            'validation_msg': '"A" was expected',
          }),
          'log_lvl': 'error',
          'subtype': 'local_fail',
          'type': 'sn_schema_violation',
        }),
        dict({
          'children': list([
          ]),
          'details': dict({
            'field': 'asil',
            'need_path': 'IMPL_1',
            'schema_path': '[1] > local > properties > asil > const',
            'severity': 'info',
            'validation_msg': '"B" was expected',
          }),
          'log_lvl': 'warning',
          'subtype': 'local_fail',
          'type': 'sn_schema_info',
        }),
      ]),
    }),
  })
# ---
# name: test_schemas[schema/fixtures/reporting-severity_rule_default]
  '''
  ERROR: Need 'IMPL_1' has schema violations:
    Severity:       violation
    Field:          asil
    Need path:      IMPL_1
    Schema path:    [0] > local > properties > asil > const
    Schema message: "A" was expected [sn_schema_violation.local_fail]
  
  '''
# ---
# name: test_schemas[schema/fixtures/reporting-severity_rule_default].1
  dict({
    'validated_needs_count': 1,
    'validation_warnings': dict({
      'IMPL_1': list([
        dict({
          'children': list([
          ]),
          'details': dict({
            'field': 'asil',
            'need_path': 'IMPL_1',
            'schema_path': '[0] > local > properties > asil > const',
            'severity': 'violation',
            'validation_msg': '"A" was expected',
          }),
          'log_lvl': 'error',
          'subtype': 'local_fail',
          'type': 'sn_schema_violation',
        }),
      ]),
    }),
  })
# ---
# name: test_schemas[schema/fixtures/reporting-severity_rule_info]
  '''
  WARNING: Need 'IMPL_1' has schema infos:
    Severity:       info
    Field:          asil
    Need path:      IMPL_1
    Schema path:    [0] > local > properties > asil > const
    Schema message: "A" was expected [sn_schema_info.local_fail]
  
  '''
# ---
# name: test_schemas[schema/fixtures/reporting-severity_rule_info].1
  dict({
    'validated_needs_count': 1,
    'validation_warnings': dict({
      'IMPL_1': list([
        dict({
          'children': list([
          ]),
          'details': dict({
            'field': 'asil',
            'need_path': 'IMPL_1',
            'schema_path': '[0] > local > properties > asil > const',
            'severity': 'info',
            'validation_msg': '"A" was expected',
          }),
          'log_lvl': 'warning',
          'subtype': 'local_fail',
          'type': 'sn_schema_info',
        }),
      ]),
    }),
  })
# ---
# name: test_schemas[schema/fixtures/reporting-severity_rule_violation]
  '''
  ERROR: Need 'IMPL_1' has schema violations:
    Severity:       violation
    Field:          asil
    Need path:      IMPL_1
    Schema path:    [0] > local > properties > asil > const
    Schema message: "A" was expected [sn_schema_violation.local_fail]
  
  '''
# ---
# name: test_schemas[schema/fixtures/reporting-severity_rule_violation].1
  dict({
    'validated_needs_count': 1,
    'validation_warnings': dict({
      'IMPL_1': list([
        dict({
          'children': list([
          ]),
          'details': dict({
            'field': 'asil',
            'need_path': 'IMPL_1',
            'schema_path': '[0] > local > properties > asil > const',
            'severity': 'violation',
            'validation_msg': '"A" was expected',
          }),
          'log_lvl': 'error',
          'subtype': 'local_fail',
          'type': 'sn_schema_violation',
        }),
      ]),
    }),
  })
# ---
# name: test_schemas[schema/fixtures/reporting-severity_rule_warning]
  '''
  WARNING: Need 'IMPL_1' has schema warnings:
    Severity:       warning
    Field:          asil
    Need path:      IMPL_1
    Schema path:    [0] > local > properties > asil > const
    Schema message: "A" was expected [sn_schema_warning.local_fail]
  
  '''
# ---
# name: test_schemas[schema/fixtures/reporting-severity_rule_warning].1
  dict({
    'validated_needs_count': 1,
    'validation_warnings': dict({
      'IMPL_1': list([
        dict({
          'children': list([
          ]),
          'details': dict({
            'field': 'asil',
            'need_path': 'IMPL_1',
            'schema_path': '[0] > local > properties > asil > const',
            'severity': 'warning',
            'validation_msg': '"A" was expected',
          }),
          'log_lvl': 'warning',
          'subtype': 'local_fail',
          'type': 'sn_schema_warning',
        }),
      ]),
    }),
  })
# ---
# name: test_schemas[schema/fixtures/unevaluated-unevaluated_allof_error]
  '''
  ERROR: Need 'IMPL_1' has schema violations:
    Severity:       violation
    Need path:      IMPL_1
    Schema path:    [0] > local > unevaluatedProperties
    Schema message: Unevaluated properties are not allowed ('approved' was unexpected) [sn_schema_violation.local_fail]
  
  '''
# ---
# name: test_schemas[schema/fixtures/unevaluated-unevaluated_allof_error].1
  dict({
    'validated_needs_count': 1,
    'validation_warnings': dict({
      'IMPL_1': list([
        dict({
          'children': list([
          ]),
          'details': dict({
            'need_path': 'IMPL_1',
            'schema_path': '[0] > local > unevaluatedProperties',
            'severity': 'violation',
            'validation_msg': "Unevaluated properties are not allowed ('approved' was unexpected)",
          }),
          'log_lvl': 'error',
          'subtype': 'local_fail',
          'type': 'sn_schema_violation',
        }),
      ]),
    }),
  })
# ---
# name: test_schemas[schema/fixtures/unevaluated-unevaluated_error]
  '''
  ERROR: Need 'IMPL_1' has schema violations:
    Severity:       violation
    Need path:      IMPL_1
    Schema path:    [0] > local > unevaluatedProperties
    Schema message: Unevaluated properties are not allowed ('comment' was unexpected) [sn_schema_violation.local_fail]
  
  '''
# ---
# name: test_schemas[schema/fixtures/unevaluated-unevaluated_error].1
  dict({
    'validated_needs_count': 1,
    'validation_warnings': dict({
      'IMPL_1': list([
        dict({
          'children': list([
          ]),
          'details': dict({
            'need_path': 'IMPL_1',
            'schema_path': '[0] > local > unevaluatedProperties',
            'severity': 'violation',
            'validation_msg': "Unevaluated properties are not allowed ('comment' was unexpected)",
          }),
          'log_lvl': 'error',
          'subtype': 'local_fail',
          'type': 'sn_schema_violation',
        }),
      ]),
    }),
  })
# ---<|MERGE_RESOLUTION|>--- conflicted
+++ resolved
@@ -3124,9 +3124,6 @@
     }),
   })
 # ---
-<<<<<<< HEAD
-# name: test_schemas[schema/fixtures/options-auto_inject_type]
-=======
 # name: test_schemas[schema/fixtures/extra_options-array_unique_items]
   '''
   ERROR: Need 'IMPL_1' has schema violations:
@@ -3162,7 +3159,6 @@
   })
 # ---
 # name: test_schemas[schema/fixtures/extra_options-auto_inject_type]
->>>>>>> 39b6cc5c
   ''
 # ---
 # name: test_schemas[schema/fixtures/options-auto_inject_type].1
