--- conflicted
+++ resolved
@@ -1,9 +1,6 @@
 """Pytest conftest module containing common test configuration and fixtures."""
 import shutil
-<<<<<<< HEAD
-=======
 from tempfile import mkdtemp
->>>>>>> 1b3f6b14
 
 import pytest
 from sphinx.testing.path import path
